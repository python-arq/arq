import asyncio
import functools

import msgpack
import pytest

from arq.connections import ArqRedis, create_pool
from arq.worker import Worker


@pytest.fixture(name='loop')
def _fix_loop(event_loop):
    asyncio.set_event_loop(event_loop)
    return event_loop


@pytest.fixture
async def arq_redis(loop):
    redis_ = ArqRedis(host='localhost', port=6379, encoding='utf-8',)
    await redis_.flushall()
    yield redis_
    await redis_.close()


@pytest.fixture
async def arq_redis_msgpack(loop):
    redis_ = ArqRedis(
        host='localhost',
        port=6379,
        encoding='utf-8',
        job_serializer=msgpack.packb,
        job_deserializer=functools.partial(msgpack.unpackb, raw=False),
    )
    await redis_.flushall()
    yield redis_
    await redis_.close()


@pytest.fixture
async def worker(arq_redis):
    worker_: Worker = None

    def create(functions=[], burst=True, poll_delay=0, max_jobs=10, arq_redis=arq_redis, **kwargs):
        nonlocal worker_
        worker_ = Worker(
            functions=functions, redis_pool=arq_redis, burst=burst, poll_delay=poll_delay, max_jobs=max_jobs, **kwargs
        )
        return worker_

    yield create

    if worker_:
        await worker_.close()


@pytest.fixture(name='create_pool')
async def fix_create_pool(loop):
    pools = []

    async def create_pool_(settings, *args, **kwargs):
        pool = await create_pool(settings, *args, **kwargs)
        pools.append(pool)
        return pool

    yield create_pool_

<<<<<<< HEAD
    await asyncio.gather(*[p.close() for p in pools])
=======
    for p in pools:
        p.close()

    await asyncio.gather(*[p.wait_closed() for p in pools])


@pytest.fixture(name='cancel_remaining_task')
def fix_cancel_remaining_task(loop):
    async def cancel_remaining_task():
        tasks = asyncio.all_tasks(loop)
        cancelled = []
        for task in tasks:
            # in repr works in 3.7 where get_coro() is not available
            if 'cancel_remaining_task()' not in repr(task):
                cancelled.append(task)
                task.cancel()
        await asyncio.gather(*cancelled, return_exceptions=True)

    yield

    loop.run_until_complete(cancel_remaining_task())
>>>>>>> 7e9198a5
<|MERGE_RESOLUTION|>--- conflicted
+++ resolved
@@ -64,13 +64,7 @@
 
     yield create_pool_
 
-<<<<<<< HEAD
     await asyncio.gather(*[p.close() for p in pools])
-=======
-    for p in pools:
-        p.close()
-
-    await asyncio.gather(*[p.wait_closed() for p in pools])
 
 
 @pytest.fixture(name='cancel_remaining_task')
@@ -87,5 +81,4 @@
 
     yield
 
-    loop.run_until_complete(cancel_remaining_task())
->>>>>>> 7e9198a5
+    loop.run_until_complete(cancel_remaining_task())