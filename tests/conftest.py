--- conflicted
+++ resolved
@@ -5,13 +5,9 @@
 
 import msgpack
 import pytest
-<<<<<<< HEAD
 import redis.exceptions
 from redis.asyncio.retry import Retry
 from redis.backoff import NoBackoff
-from redislite import Redis
-=======
->>>>>>> 8321dc19
 
 from arq.connections import ArqRedis, create_pool
 from arq.worker import Worker
