import logging
import re
import sys
from dataclasses import asdict
from datetime import timedelta

import pytest
from pydantic import BaseModel, field_validator
from redis.asyncio import ConnectionError, ResponseError

import arq.typing
import arq.utils
from arq.connections import RedisSettings, log_redis_info

from .conftest import SetEnv


def test_settings_changed():
    settings = RedisSettings(port=123)
    assert settings.port == 123
    assert (
        "RedisSettings(host='localhost', port=123, unix_socket_path=None, database=0, username=None, password=None, "
        "ssl=False, ssl_keyfile=None, ssl_certfile=None, ssl_cert_reqs='required', ssl_ca_certs=None, "
        'ssl_ca_data=None, ssl_check_hostname=False, conn_timeout=1, conn_retries=5, conn_retry_delay=1, '
<<<<<<< HEAD
        "max_connections=None, sentinel=False, sentinel_master='mymaster')"
=======
        "sentinel=False, sentinel_master='mymaster', retry_on_timeout=False, retry_on_error=None, retry=None)"
>>>>>>> 3de6d872
    ) == str(settings)


async def test_redis_timeout(mocker, create_pool):
    mocker.spy(arq.utils.asyncio, 'sleep')
    with pytest.raises(ConnectionError):
        await create_pool(RedisSettings(port=0, conn_retry_delay=0))
    assert arq.utils.asyncio.sleep.call_count == 5


async def test_redis_timeout_and_retry_many_times(mocker, create_pool):
    mocker.spy(arq.utils.asyncio, 'sleep')
    default_recursion_limit = sys.getrecursionlimit()
    sys.setrecursionlimit(100)
    try:
        with pytest.raises(ConnectionError):
            await create_pool(RedisSettings(port=0, conn_retry_delay=0, conn_retries=150))
        assert arq.utils.asyncio.sleep.call_count == 150
    finally:
        sys.setrecursionlimit(default_recursion_limit)


@pytest.mark.skip(reason='this breaks many other tests as low level connections remain after failed connection')
async def test_redis_sentinel_failure(create_pool, cancel_remaining_task, mocker):
    settings = RedisSettings()
    settings.host = [('localhost', 6379), ('localhost', 6379)]
    settings.sentinel = True
    with pytest.raises(ResponseError, match='unknown command `SENTINEL`'):
        await create_pool(settings)


async def test_redis_success_log(caplog, create_pool):
    caplog.set_level(logging.INFO)
    settings = RedisSettings()
    pool = await create_pool(settings)
    assert 'redis connection successful' not in [r.message for r in caplog.records]
    await pool.close(close_connection_pool=True)

    pool = await create_pool(settings, retry=1)
    assert 'redis connection successful' in [r.message for r in caplog.records]
    await pool.close(close_connection_pool=True)


async def test_redis_log(create_pool):
    redis = await create_pool(RedisSettings())
    await redis.flushall()
    await redis.set(b'a', b'1')
    await redis.set(b'b', b'2')

    log_msgs = []

    def _log(s):
        log_msgs.append(s)

    await log_redis_info(redis, _log)
    assert len(log_msgs) == 1
    assert re.search(r'redis_version=\d\.', log_msgs[0]), log_msgs
    assert log_msgs[0].endswith(' db_keys=2')


def test_truncate():
    assert arq.utils.truncate('123456', 4) == '123…'


def test_args_to_string():
    assert arq.utils.args_to_string((), {'d': 4}) == 'd=4'
    assert arq.utils.args_to_string((1, 2, 3), {}) == '1, 2, 3'
    assert arq.utils.args_to_string((1, 2, 3), {'d': 4}) == '1, 2, 3, d=4'


@pytest.mark.parametrize(
    'input,output', [(timedelta(days=1), 86_400_000), (42, 42000), (42.123, 42123), (42.123_987, 42124), (None, None)]
)
def test_to_ms(input, output):
    assert arq.utils.to_ms(input) == output


@pytest.mark.parametrize('input,output', [(timedelta(days=1), 86400), (42, 42), (42.123, 42.123), (None, None)])
def test_to_seconds(input, output):
    assert arq.utils.to_seconds(input) == output


def test_typing():
    assert 'OptionType' in arq.typing.__all__


def test_redis_settings_validation():
    class Settings(BaseModel, arbitrary_types_allowed=True):
        redis_settings: RedisSettings

        @field_validator('redis_settings', mode='before')
        def parse_redis_settings(cls, v):
            if isinstance(v, str):
                return RedisSettings.from_dsn(v)
            else:
                return v

    s1 = Settings(redis_settings='redis://foobar:123/4')
    assert s1.redis_settings.host == 'foobar'
    assert s1.redis_settings.port == 123
    assert s1.redis_settings.database == 4
    assert s1.redis_settings.ssl is False

    s2 = Settings(redis_settings={'host': 'testing.com'})
    assert s2.redis_settings.host == 'testing.com'
    assert s2.redis_settings.port == 6379

    with pytest.raises(ValueError, match='1 validation error for Settings\nredis_settings.ssl'):
        Settings(redis_settings={'ssl': 123})

    s3 = Settings(redis_settings={'ssl': True})
    assert s3.redis_settings.host == 'localhost'
    assert s3.redis_settings.ssl is True

    s4 = Settings(redis_settings='redis://user:pass@foobar')
    assert s4.redis_settings.host == 'foobar'
    assert s4.redis_settings.username == 'user'
    assert s4.redis_settings.password == 'pass'

    s5 = Settings(redis_settings={'unix_socket_path': '/tmp/redis.sock'})
    assert s5.redis_settings.unix_socket_path == '/tmp/redis.sock'
    assert s5.redis_settings.database == 0

    s6 = Settings(redis_settings='unix:///tmp/redis.socket?db=6')
    assert s6.redis_settings.unix_socket_path == '/tmp/redis.socket'
    assert s6.redis_settings.database == 6


def test_ms_to_datetime_tz(env: SetEnv):
    arq.utils.get_tz.cache_clear()
    env.set('ARQ_TIMEZONE', 'Asia/Shanghai')
    env.set('TIMEZONE', 'Europe/Berlin')  # lower priority as per `timezone_keys`
    dt = arq.utils.ms_to_datetime(1_647_345_420_000)  # 11.57 UTC
    assert dt.isoformat() == '2022-03-15T19:57:00+08:00'
    assert dt.tzinfo.zone == 'Asia/Shanghai'

    # should have no effect due to caching
    env.set('ARQ_TIMEZONE', 'Europe/Berlin')
    dt = arq.utils.ms_to_datetime(1_647_345_420_000)
    assert dt.isoformat() == '2022-03-15T19:57:00+08:00'


def test_ms_to_datetime_no_tz(env: SetEnv):
    arq.utils.get_tz.cache_clear()
    dt = arq.utils.ms_to_datetime(1_647_345_420_000)  # 11.57 UTC
    assert dt.isoformat() == '2022-03-15T11:57:00+00:00'

    # should have no effect due to caching
    env.set('ARQ_TIMEZONE', 'Europe/Berlin')
    dt = arq.utils.ms_to_datetime(1_647_345_420_000)
    assert dt.isoformat() == '2022-03-15T11:57:00+00:00'


def test_ms_to_datetime_tz_invalid(env: SetEnv, caplog):
    arq.utils.get_tz.cache_clear()
    env.set('ARQ_TIMEZONE', 'foobar')
    caplog.set_level(logging.WARNING)
    dt = arq.utils.ms_to_datetime(1_647_345_420_000)
    assert dt.isoformat() == '2022-03-15T11:57:00+00:00'
    assert "unknown timezone: 'foobar'\n" in caplog.text


def test_import_string_valid():
    sqrt = arq.utils.import_string('math.sqrt')
    assert sqrt(4) == 2


def test_import_string_invalid_short():
    with pytest.raises(ImportError, match='"foobar" doesn\'t look like a module path'):
        arq.utils.import_string('foobar')


def test_import_string_invalid_missing():
    with pytest.raises(ImportError, match='Module "math" does not define a "foobar" attribute'):
        arq.utils.import_string('math.foobar')


def test_settings_plain():
    settings = RedisSettings()
    assert asdict(settings) == {
        'host': 'localhost',
        'port': 6379,
        'unix_socket_path': None,
        'database': 0,
        'username': None,
        'password': None,
        'ssl': False,
        'ssl_keyfile': None,
        'ssl_certfile': None,
        'ssl_cert_reqs': 'required',
        'ssl_ca_certs': None,
        'ssl_ca_data': None,
        'ssl_check_hostname': False,
        'conn_timeout': 1,
        'conn_retries': 5,
        'conn_retry_delay': 1,
        'sentinel': False,
        'sentinel_master': 'mymaster',
        'retry_on_timeout': False,
        'retry_on_error': None,
        'retry': None,
    }


def test_settings_from_socket_dsn():
    settings = RedisSettings.from_dsn('unix:///run/redis/redis.sock')
    # insert_assert(asdict(settings))
    assert asdict(settings) == {
        'host': 'localhost',
        'port': 6379,
        'unix_socket_path': '/run/redis/redis.sock',
        'database': 0,
        'username': None,
        'password': None,
        'ssl': False,
        'ssl_keyfile': None,
        'ssl_certfile': None,
        'ssl_cert_reqs': 'required',
        'ssl_ca_certs': None,
        'ssl_ca_data': None,
        'ssl_check_hostname': False,
        'conn_timeout': 1,
        'conn_retries': 5,
        'conn_retry_delay': 1,
        'sentinel': False,
        'sentinel_master': 'mymaster',
        'retry_on_timeout': False,
        'retry_on_error': None,
        'retry': None,
    }<|MERGE_RESOLUTION|>--- conflicted
+++ resolved
@@ -22,11 +22,8 @@
         "RedisSettings(host='localhost', port=123, unix_socket_path=None, database=0, username=None, password=None, "
         "ssl=False, ssl_keyfile=None, ssl_certfile=None, ssl_cert_reqs='required', ssl_ca_certs=None, "
         'ssl_ca_data=None, ssl_check_hostname=False, conn_timeout=1, conn_retries=5, conn_retry_delay=1, '
-<<<<<<< HEAD
-        "max_connections=None, sentinel=False, sentinel_master='mymaster')"
-=======
-        "sentinel=False, sentinel_master='mymaster', retry_on_timeout=False, retry_on_error=None, retry=None)"
->>>>>>> 3de6d872
+        "max_connections=None, sentinel=False, sentinel_master='mymaster', "
+        'retry_on_timeout=False, retry_on_error=None, retry=None)'
     ) == str(settings)
 
 
