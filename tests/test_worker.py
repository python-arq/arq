--- conflicted
+++ resolved
@@ -454,7 +454,6 @@
     assert await arq_redis.enqueue_job('foobar', _job_id='job_id') is None
 
 
-<<<<<<< HEAD
 async def test_queue_read_limit_equals_max_jobs(arq_redis: ArqRedis, worker):
     for _ in range(4):
         await arq_redis.enqueue_job('foobar')
@@ -503,7 +502,8 @@
     assert worker.jobs_complete == 4
     assert worker.jobs_failed == 0
     assert worker.jobs_retried == 0
-=======
+
+
 async def test_custom_serializers(arq_redis_msgpack: ArqRedis, worker):
     j = await arq_redis_msgpack.enqueue_job('foobar', _job_id='job_id')
     worker: Worker = worker(
@@ -530,5 +530,4 @@
     )
     with pytest.raises(SerializationError) as exc_info:
         await worker.main()
-    assert exc_info.value.args[0].startswith('unable to deserialize job: ')
->>>>>>> f0fa671e
+    assert exc_info.value.args[0].startswith('unable to deserialize job: ')