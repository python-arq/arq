import asyncio
import functools
import logging
import re
import signal
import sys
<<<<<<< HEAD
from datetime import datetime, timedelta
from unittest.mock import MagicMock, patch
=======
from datetime import datetime, timedelta, timezone
from unittest.mock import MagicMock
>>>>>>> 8321dc19

import msgpack
import pytest
import redis.exceptions

from arq.connections import ArqRedis, RedisSettings
from arq.constants import abort_jobs_ss, default_queue_name, expires_extra_ms, health_check_key_suffix, job_key_prefix
from arq.jobs import Job, JobStatus
from arq.worker import (
    FailedJobs,
    JobExecutionFailed,
    Retry,
    RetryJob,
    Worker,
    async_check_health,
    check_health,
    func,
    run_worker,
)


async def foobar(ctx):
    return 42


async def fails(ctx):
    raise TypeError('my type error')


def test_no_jobs(arq_redis: ArqRedis, loop, mocker):
    class Settings:
        functions = [func(foobar, name='foobar')]
        burst = True
        poll_delay = 0
        queue_read_limit = 10

    loop.run_until_complete(arq_redis.enqueue_job('foobar'))
    mocker.patch('asyncio.get_event_loop', lambda: loop)
    worker = run_worker(Settings)
    assert worker.jobs_complete == 1
    assert str(worker) == '<Worker j_complete=1 j_failed=0 j_retried=0 j_ongoing=0>'


def test_health_check_direct(loop):
    class Settings:
        pass

    asyncio.set_event_loop(loop)
    assert check_health(Settings) == 1


async def test_health_check_fails():
    assert 1 == await async_check_health(None)


async def test_health_check_pass(arq_redis):
    await arq_redis.set(default_queue_name + health_check_key_suffix, b'1')
    assert 0 == await async_check_health(None)


async def test_set_health_check_key(arq_redis: ArqRedis, worker):
    await arq_redis.enqueue_job('foobar', _job_id='testing')
    worker: Worker = worker(functions=[func(foobar, keep_result=0)], health_check_key='arq:test:health-check')
    await worker.main()
    assert sorted(await arq_redis.keys('*')) == [b'arq:test:health-check']


async def test_handle_sig(caplog, arq_redis: ArqRedis):
    caplog.set_level(logging.INFO)
    worker = Worker([foobar], redis_pool=arq_redis)
    worker.main_task = MagicMock()
    worker.tasks = {0: MagicMock(done=MagicMock(return_value=True)), 1: MagicMock(done=MagicMock(return_value=False))}

    assert len(caplog.records) == 0
    worker.handle_sig(signal.SIGINT)
    assert len(caplog.records) == 1
    assert caplog.records[0].message == (
        'shutdown on SIGINT ◆ 0 jobs complete ◆ 0 failed ◆ 0 retries ◆ 2 ongoing to cancel'
    )
    assert worker.main_task.cancel.call_count == 1
    assert worker.tasks[0].done.call_count == 1
    assert worker.tasks[0].cancel.call_count == 0
    assert worker.tasks[1].done.call_count == 1
    assert worker.tasks[1].cancel.call_count == 1


async def test_handle_no_sig(caplog):
    caplog.set_level(logging.INFO)
    worker = Worker([foobar], handle_signals=False)
    worker.main_task = MagicMock()
    worker.tasks = {0: MagicMock(done=MagicMock(return_value=True)), 1: MagicMock(done=MagicMock(return_value=False))}

    assert len(caplog.records) == 0
    await worker.close()
    assert len(caplog.records) == 1
    assert caplog.records[0].message == (
        'shutdown on SIGUSR1 ◆ 0 jobs complete ◆ 0 failed ◆ 0 retries ◆ 2 ongoing to cancel'
    )
    assert worker.main_task.cancel.call_count == 1
    assert worker.tasks[0].done.call_count == 1
    assert worker.tasks[0].cancel.call_count == 0
    assert worker.tasks[1].done.call_count == 1
    assert worker.tasks[1].cancel.call_count == 1


async def test_worker_signal_completes_job_before_shutting_down(caplog, arq_redis: ArqRedis, worker):
    caplog.set_level(logging.INFO)

    async def sleep_job(ctx, time):
        await asyncio.sleep(time)

    await arq_redis.enqueue_job('sleep_job', 0.2, _job_id='short_sleep')  # should be completed
    await arq_redis.enqueue_job('sleep_job', 5, _job_id='long_sleep')  # should be cancelled
    worker = worker(
        functions=[func(sleep_job, name='sleep_job', max_tries=1)],
        job_completion_wait=0.5,
        job_timeout=10,
    )
    assert worker.jobs_complete == 0
    asyncio.create_task(worker.main())
    await asyncio.sleep(0.1)
    worker.handle_sig_wait_for_completion(signal.SIGINT)
    assert len(worker.tasks) == 2  # should be two tasks when sigint is sent
    assert worker.allow_pick_jobs is False
    await asyncio.sleep(0.3)
    assert len(worker.tasks) == 1  # slept a bit, first job should now be complete and self.tasks should be updated
    await asyncio.sleep(0.3)
    assert len(worker.tasks) == 0  # slept longer than `job_completion_wait`, task should be cancelled and updated
    logs = [rec.message for rec in caplog.records]
    assert 'shutdown on SIGINT ◆ 0 jobs complete ◆ 0 failed ◆ 0 retries ◆ 2 to be completed' in logs
    assert 'shutdown on SIGINT, wait complete ◆ 1 jobs complete ◆ 0 failed ◆ 0 retries ◆ 1 ongoing to cancel' in logs
    assert 'long_sleep:sleep_job cancelled, will be run again' in logs[-1]
    assert worker.jobs_complete == 1
    assert worker.jobs_retried == 1
    assert worker.jobs_failed == 0


async def test_job_successful(arq_redis: ArqRedis, worker, caplog):
    caplog.set_level(logging.INFO)
    await arq_redis.enqueue_job('foobar', _job_id='testing')
    worker: Worker = worker(functions=[foobar])
    assert worker.jobs_complete == 0
    assert worker.jobs_failed == 0
    assert worker.jobs_retried == 0
    await worker.main()
    assert worker.jobs_complete == 1
    assert worker.jobs_failed == 0
    assert worker.jobs_retried == 0

    log = re.sub(r'\d+.\d\ds', 'X.XXs', '\n'.join(r.message for r in caplog.records))
    assert 'X.XXs → testing:foobar()\n  X.XXs ← testing:foobar ● 42' in log


async def test_job_successful_no_result_logging(arq_redis: ArqRedis, worker, caplog):
    caplog.set_level(logging.INFO)
    await arq_redis.enqueue_job('foobar', _job_id='testing')
    worker: Worker = worker(functions=[foobar], log_results=False)
    await worker.main()

    log = re.sub(r'\d+.\d\ds', 'X.XXs', '\n'.join(r.message for r in caplog.records))
    assert log.endswith('X.XXs → testing:foobar()\n  X.XXs ← testing:foobar ● ')
    assert '42' not in log


async def test_job_retry(arq_redis: ArqRedis, worker, caplog):
    async def retry(ctx):
        if ctx['job_try'] <= 2:
            raise Retry(defer=0.01)

    caplog.set_level(logging.INFO)
    await arq_redis.enqueue_job('retry', _job_id='testing')
    worker: Worker = worker(functions=[func(retry, name='retry')])
    await worker.main()
    assert worker.jobs_complete == 1
    assert worker.jobs_failed == 0
    assert worker.jobs_retried == 2

    log = re.sub(r'(\d+).\d\ds', r'\1.XXs', '\n'.join(r.message for r in caplog.records))
    assert '0.XXs ↻ testing:retry retrying job in 0.XXs\n' in log
    assert '0.XXs → testing:retry() try=2\n' in log
    assert '0.XXs ← testing:retry ●' in log


async def test_job_retry_dont_retry(arq_redis: ArqRedis, worker, caplog):
    async def retry(ctx):
        raise Retry(defer=0.01)

    caplog.set_level(logging.INFO)
    await arq_redis.enqueue_job('retry', _job_id='testing')
    worker: Worker = worker(functions=[func(retry, name='retry')])
    with pytest.raises(FailedJobs) as exc_info:
        await worker.run_check(retry_jobs=False)
    assert str(exc_info.value) == '1 job failed <Retry defer 0.01s>'

    assert '↻' not in caplog.text
    assert '! testing:retry failed, Retry: <Retry defer 0.01s>\n' in caplog.text


async def test_job_retry_max_jobs(arq_redis: ArqRedis, worker, caplog):
    async def retry(ctx):
        raise Retry(defer=0.01)

    caplog.set_level(logging.INFO)
    await arq_redis.enqueue_job('retry', _job_id='testing')
    worker: Worker = worker(functions=[func(retry, name='retry')])
    assert await worker.run_check(max_burst_jobs=1) == 0
    assert worker.jobs_complete == 0
    assert worker.jobs_retried == 1
    assert worker.jobs_failed == 0

    log = re.sub(r'(\d+).\d\ds', r'\1.XXs', caplog.text)
    assert '0.XXs ↻ testing:retry retrying job in 0.XXs\n' in log
    assert '0.XXs → testing:retry() try=2\n' not in log


async def test_job_job_not_found(arq_redis: ArqRedis, worker, caplog):
    caplog.set_level(logging.INFO)
    await arq_redis.enqueue_job('missing', _job_id='testing')
    worker: Worker = worker(functions=[foobar])
    await worker.main()
    assert worker.jobs_complete == 0
    assert worker.jobs_failed == 1
    assert worker.jobs_retried == 0

    log = re.sub(r'\d+.\d\ds', 'X.XXs', '\n'.join(r.message for r in caplog.records))
    assert "job testing, function 'missing' not found" in log


async def test_job_job_not_found_run_check(arq_redis: ArqRedis, worker, caplog):
    caplog.set_level(logging.INFO)
    await arq_redis.enqueue_job('missing', _job_id='testing')
    worker: Worker = worker(functions=[foobar])
    with pytest.raises(FailedJobs) as exc_info:
        await worker.run_check()

    assert exc_info.value.count == 1
    assert len(exc_info.value.job_results) == 1
    failure = exc_info.value.job_results[0].result
    assert failure == JobExecutionFailed("function 'missing' not found")
    assert failure != 123  # check the __eq__ method of JobExecutionFailed


async def test_retry_lots(arq_redis: ArqRedis, worker, caplog):
    async def retry(ctx):
        raise Retry()

    caplog.set_level(logging.INFO)
    await arq_redis.enqueue_job('retry', _job_id='testing')
    worker: Worker = worker(functions=[func(retry, name='retry')])
    await worker.main()
    assert worker.jobs_complete == 0
    assert worker.jobs_failed == 1
    assert worker.jobs_retried == 5

    log = re.sub(r'\d+.\d\ds', 'X.XXs', '\n'.join(r.message for r in caplog.records))
    assert '  X.XXs ! testing:retry max retries 5 exceeded' in log


async def test_retry_lots_without_keep_result(arq_redis: ArqRedis, worker):
    async def retry(ctx):
        raise Retry()

    await arq_redis.enqueue_job('retry', _job_id='testing')
    worker: Worker = worker(functions=[func(retry, name='retry')], keep_result=0)
    await worker.main()  # Should not raise MultiExecError


async def test_retry_lots_check(arq_redis: ArqRedis, worker, caplog):
    async def retry(ctx):
        raise Retry()

    caplog.set_level(logging.INFO)
    await arq_redis.enqueue_job('retry', _job_id='testing')
    worker: Worker = worker(functions=[func(retry, name='retry')])
    with pytest.raises(FailedJobs, match='max 5 retries exceeded'):
        await worker.run_check()


@pytest.mark.skipif(sys.version_info >= (3, 8), reason='3.8 deals with CancelledError differently')
async def test_cancel_error(arq_redis: ArqRedis, worker, caplog):
    async def retry(ctx):
        if ctx['job_try'] == 1:
            raise asyncio.CancelledError()

    caplog.set_level(logging.INFO)
    await arq_redis.enqueue_job('retry', _job_id='testing')
    worker: Worker = worker(functions=[func(retry, name='retry')])
    await worker.main()
    assert worker.jobs_complete == 1
    assert worker.jobs_failed == 0
    assert worker.jobs_retried == 1

    log = re.sub(r'\d+.\d\ds', 'X.XXs', '\n'.join(r.message for r in caplog.records))
    assert 'X.XXs ↻ testing:retry cancelled, will be run again' in log


async def test_retry_job_error(arq_redis: ArqRedis, worker, caplog):
    async def retry(ctx):
        if ctx['job_try'] == 1:
            raise RetryJob()

    caplog.set_level(logging.INFO)
    await arq_redis.enqueue_job('retry', _job_id='testing')
    worker: Worker = worker(functions=[func(retry, name='retry')])
    await worker.main()
    assert worker.jobs_complete == 1
    assert worker.jobs_failed == 0
    assert worker.jobs_retried == 1

    log = re.sub(r'\d+.\d\ds', 'X.XXs', '\n'.join(r.message for r in caplog.records))
    assert 'X.XXs ↻ testing:retry cancelled, will be run again' in log


async def test_job_expired(arq_redis: ArqRedis, worker, caplog):
    caplog.set_level(logging.INFO)
    await arq_redis.enqueue_job('foobar', _job_id='testing')
    await arq_redis.delete(job_key_prefix + 'testing')
    worker: Worker = worker(functions=[foobar])
    assert worker.jobs_complete == 0
    assert worker.jobs_failed == 0
    assert worker.jobs_retried == 0
    await worker.main()
    assert worker.jobs_complete == 0
    assert worker.jobs_failed == 1
    assert worker.jobs_retried == 0

    log = re.sub(r'\d+.\d\ds', 'X.XXs', '\n'.join(r.message for r in caplog.records))
    assert 'job testing expired' in log


async def test_job_expired_run_check(arq_redis: ArqRedis, worker, caplog):
    caplog.set_level(logging.INFO)
    await arq_redis.enqueue_job('foobar', _job_id='testing')
    await arq_redis.delete(job_key_prefix + 'testing')
    worker: Worker = worker(functions=[foobar])
    with pytest.raises(FailedJobs) as exc_info:
        await worker.run_check()

    assert str(exc_info.value) in {
        "1 job failed JobExecutionFailed('job expired',)",  # python 3.6
        "1 job failed JobExecutionFailed('job expired')",  # python 3.7
    }
    assert exc_info.value.count == 1
    assert len(exc_info.value.job_results) == 1
    assert exc_info.value.job_results[0].result == JobExecutionFailed('job expired')


@pytest.mark.parametrize(
    'extra_job_expiry,wait_time',
    [
        (None, expires_extra_ms),
        (1_000_000, 1_000_000),
        (10_000_000, 10_000_000),
        (999_999_999, 999_999_999),
    ],
)
async def test_default_job_expiry(arq_redis: ArqRedis, worker, caplog, extra_job_expiry, wait_time):
    """Test that jobs have a default expiry time based on the expires_extra_ms property in
    ArqRedis."""
    caplog.set_level(logging.INFO)
    if extra_job_expiry is not None:
        arq_redis.expires_extra_ms = extra_job_expiry
    await arq_redis.enqueue_job('foobar', _job_id='testing')
    time_to_live_ms = await arq_redis.pttl(job_key_prefix + 'testing')
    assert time_to_live_ms == pytest.approx(wait_time)


async def test_job_old(arq_redis: ArqRedis, worker, caplog):
    caplog.set_level(logging.INFO)
    await arq_redis.enqueue_job('foobar', _job_id='testing', _defer_by=-2)
    worker: Worker = worker(functions=[foobar])
    assert worker.jobs_complete == 0
    assert worker.jobs_failed == 0
    assert worker.jobs_retried == 0
    await worker.main()
    assert worker.jobs_complete == 1
    assert worker.jobs_failed == 0
    assert worker.jobs_retried == 0

    log = re.sub(r'(\d+).\d\ds', r'\1.XXs', '\n'.join(r.message for r in caplog.records))
    assert log.endswith('  0.XXs → testing:foobar() delayed=2.XXs\n' '  0.XXs ← testing:foobar ● 42')


async def test_retry_repr():
    assert str(Retry(123)) == '<Retry defer 123.00s>'


async def test_str_function(arq_redis: ArqRedis, worker, caplog):
    caplog.set_level(logging.INFO)
    await arq_redis.enqueue_job('asyncio.sleep', _job_id='testing')
    worker: Worker = worker(functions=['asyncio.sleep'])
    assert worker.jobs_complete == 0
    assert worker.jobs_failed == 0
    assert worker.jobs_retried == 0
    await worker.main()
    assert worker.jobs_complete == 0
    assert worker.jobs_failed == 1
    assert worker.jobs_retried == 0

    log = re.sub(r'(\d+).\d\ds', r'\1.XXs', '\n'.join(r.message for r in caplog.records))
    assert '0.XXs ! testing:asyncio.sleep failed, TypeError' in log


async def test_startup_shutdown(arq_redis: ArqRedis, worker):
    calls = []

    async def startup(ctx):
        calls.append('startup')

    async def shutdown(ctx):
        calls.append('shutdown')

    await arq_redis.enqueue_job('foobar', _job_id='testing')
    worker: Worker = worker(functions=[foobar], on_startup=startup, on_shutdown=shutdown)
    await worker.main()
    await worker.close()

    assert calls == ['startup', 'shutdown']


class CustomError(RuntimeError):
    def extra(self):
        return {'x': 'y'}


async def error_function(ctx):
    raise CustomError('this is the error')


async def test_exc_extra(arq_redis: ArqRedis, worker, caplog):
    caplog.set_level(logging.INFO)
    await arq_redis.enqueue_job('error_function', _job_id='testing')
    worker: Worker = worker(functions=[error_function])
    await worker.main()
    assert worker.jobs_failed == 1

    log = re.sub(r'(\d+).\d\ds', r'\1.XXs', '\n'.join(r.message for r in caplog.records))
    assert '0.XXs ! testing:error_function failed, CustomError: this is the error' in log
    error = next(r for r in caplog.records if r.levelno == logging.ERROR)
    assert error.extra == {'x': 'y'}


async def test_unpickleable(arq_redis: ArqRedis, worker, caplog):
    caplog.set_level(logging.INFO)

    class Foo:
        pass

    async def example(ctx):
        return Foo()

    await arq_redis.enqueue_job('example', _job_id='testing')
    worker: Worker = worker(functions=[func(example, name='example')])
    await worker.main()

    log = re.sub(r'(\d+).\d\ds', r'\1.XXs', '\n'.join(r.message for r in caplog.records))
    assert 'error serializing result of testing:example' in log


async def test_log_health_check(arq_redis: ArqRedis, worker, caplog):
    caplog.set_level(logging.INFO)
    await arq_redis.enqueue_job('foobar', _job_id='testing')
    worker: Worker = worker(functions=[foobar], health_check_interval=0)
    await worker.main()
    await worker.main()
    await worker.main()
    assert worker.jobs_complete == 1

    assert 'j_complete=1 j_failed=0 j_retried=0 j_ongoing=0 queued=0' in caplog.text
    # assert log.count('recording health') == 1 can happen more than once due to redis pool size
    assert 'recording health' in caplog.text


async def test_remain_keys(arq_redis: ArqRedis, worker, create_pool):
    redis2 = await create_pool(RedisSettings())
    await arq_redis.enqueue_job('foobar', _job_id='testing')
    assert sorted(await redis2.keys('*')) == [b'arq:job:testing', b'arq:queue']
    worker: Worker = worker(functions=[foobar])
    await worker.main()
    assert sorted(await redis2.keys('*')) == [b'arq:queue:health-check', b'arq:result:testing']
    await worker.close()
    assert sorted(await redis2.keys('*')) == [b'arq:result:testing']


async def test_remain_keys_no_results(arq_redis: ArqRedis, worker):
    await arq_redis.enqueue_job('foobar', _job_id='testing')
    assert sorted(await arq_redis.keys('*')) == [b'arq:job:testing', b'arq:queue']
    worker: Worker = worker(functions=[func(foobar, keep_result=0)])
    await worker.main()
    assert sorted(await arq_redis.keys('*')) == [b'arq:queue:health-check']


async def test_remain_keys_keep_results_forever_in_function(arq_redis: ArqRedis, worker):
    await arq_redis.enqueue_job('foobar', _job_id='testing')
    assert sorted(await arq_redis.keys('*')) == [b'arq:job:testing', b'arq:queue']
    worker: Worker = worker(functions=[func(foobar, keep_result_forever=True)])
    await worker.main()
    assert sorted(await arq_redis.keys('*')) == [b'arq:queue:health-check', b'arq:result:testing']
    ttl_result = await arq_redis.ttl('arq:result:testing')
    assert ttl_result == -1


async def test_remain_keys_keep_results_forever(arq_redis: ArqRedis, worker):
    await arq_redis.enqueue_job('foobar', _job_id='testing')
    assert sorted(await arq_redis.keys('*')) == [b'arq:job:testing', b'arq:queue']
    worker: Worker = worker(functions=[func(foobar)], keep_result_forever=True)
    await worker.main()
    assert sorted(await arq_redis.keys('*')) == [b'arq:queue:health-check', b'arq:result:testing']
    ttl_result = await arq_redis.ttl('arq:result:testing')
    assert ttl_result == -1


async def test_run_check_passes(arq_redis: ArqRedis, worker):
    await arq_redis.enqueue_job('foobar')
    await arq_redis.enqueue_job('foobar')
    worker: Worker = worker(functions=[func(foobar, name='foobar')])
    assert 2 == await worker.run_check()


async def test_run_check_error(arq_redis: ArqRedis, worker):
    await arq_redis.enqueue_job('fails')
    worker: Worker = worker(functions=[func(fails, name='fails')])
    with pytest.raises(FailedJobs, match=r"1 job failed TypeError\('my type error'"):
        await worker.run_check()


async def test_run_check_error2(arq_redis: ArqRedis, worker):
    await arq_redis.enqueue_job('fails')
    await arq_redis.enqueue_job('fails')
    worker: Worker = worker(functions=[func(fails, name='fails')])
    with pytest.raises(FailedJobs, match='2 jobs failed:\n') as exc_info:
        await worker.run_check()
    assert len(exc_info.value.job_results) == 2


async def test_keep_result_ms(arq_redis: ArqRedis, worker):
    async def return_something(ctx):
        return 1

    await arq_redis.enqueue_job('return_something')
    worker: Worker = worker(functions=[func(return_something, name='return_something')], keep_result=3600.15)
    await worker.main()
    assert (worker.jobs_complete, worker.jobs_failed, worker.jobs_retried) == (1, 0, 0)


async def test_return_exception(arq_redis: ArqRedis, worker):
    async def return_error(ctx):
        return TypeError('xxx')

    j = await arq_redis.enqueue_job('return_error')
    worker: Worker = worker(functions=[func(return_error, name='return_error')])
    await worker.main()
    assert (worker.jobs_complete, worker.jobs_failed, worker.jobs_retried) == (1, 0, 0)
    r = await j.result(poll_delay=0)
    assert isinstance(r, TypeError)
    info = await j.result_info()
    assert info.success is True


async def test_error_success(arq_redis: ArqRedis, worker):
    j = await arq_redis.enqueue_job('fails')
    worker: Worker = worker(functions=[func(fails, name='fails')])
    await worker.main()
    assert (worker.jobs_complete, worker.jobs_failed, worker.jobs_retried) == (0, 1, 0)
    info = await j.result_info()
    assert info.success is False


async def test_many_jobs_expire(arq_redis: ArqRedis, worker, caplog):
    caplog.set_level(logging.INFO)
    await arq_redis.enqueue_job('foobar')
    await asyncio.gather(*[arq_redis.zadd(default_queue_name, {f'testing-{i}': 1}) for i in range(100)])
    worker: Worker = worker(functions=[foobar])
    assert worker.jobs_complete == 0
    assert worker.jobs_failed == 0
    assert worker.jobs_retried == 0
    await worker.main()
    assert worker.jobs_complete == 1
    assert worker.jobs_failed == 100
    assert worker.jobs_retried == 0

    log = '\n'.join(r.message for r in caplog.records)
    assert 'job testing-0 expired' in log
    assert log.count(' expired') == 100


async def test_repeat_job_result(arq_redis: ArqRedis, worker):
    j1 = await arq_redis.enqueue_job('foobar', _job_id='job_id')
    assert isinstance(j1, Job)
    assert await j1.status() == JobStatus.queued

    assert await arq_redis.enqueue_job('foobar', _job_id='job_id') is None

    await worker(functions=[foobar]).run_check()
    assert await j1.status() == JobStatus.complete

    assert await arq_redis.enqueue_job('foobar', _job_id='job_id') is None


async def test_queue_read_limit_equals_max_jobs(arq_redis: ArqRedis, worker):
    for _ in range(4):
        await arq_redis.enqueue_job('foobar')

    assert await arq_redis.zcard(default_queue_name) == 4
    worker: Worker = worker(functions=[foobar], queue_read_limit=2)
    assert worker.queue_read_limit == 2
    assert worker.jobs_complete == 0
    assert worker.jobs_failed == 0
    assert worker.jobs_retried == 0

    await worker._poll_iteration()
    await asyncio.sleep(0.1)
    assert await arq_redis.zcard(default_queue_name) == 2
    assert worker.jobs_complete == 2
    assert worker.jobs_failed == 0
    assert worker.jobs_retried == 0

    await worker._poll_iteration()
    await asyncio.sleep(0.1)
    assert await arq_redis.zcard(default_queue_name) == 0
    assert worker.jobs_complete == 4
    assert worker.jobs_failed == 0
    assert worker.jobs_retried == 0


async def test_queue_read_limit_calc(worker):
    assert worker(functions=[foobar], queue_read_limit=2, max_jobs=1).queue_read_limit == 2
    assert worker(functions=[foobar], queue_read_limit=200, max_jobs=1).queue_read_limit == 200
    assert worker(functions=[foobar], max_jobs=18).queue_read_limit == 100
    assert worker(functions=[foobar], max_jobs=22).queue_read_limit == 110


async def test_custom_queue_read_limit(arq_redis: ArqRedis, worker):
    for _ in range(4):
        await arq_redis.enqueue_job('foobar')

    assert await arq_redis.zcard(default_queue_name) == 4
    worker: Worker = worker(functions=[foobar], max_jobs=4, queue_read_limit=2)
    assert worker.jobs_complete == 0
    assert worker.jobs_failed == 0
    assert worker.jobs_retried == 0

    await worker._poll_iteration()
    await asyncio.sleep(0.1)
    assert await arq_redis.zcard(default_queue_name) == 2
    assert worker.jobs_complete == 2
    assert worker.jobs_failed == 0
    assert worker.jobs_retried == 0

    await worker._poll_iteration()
    await asyncio.sleep(0.1)
    assert await arq_redis.zcard(default_queue_name) == 0
    assert worker.jobs_complete == 4
    assert worker.jobs_failed == 0
    assert worker.jobs_retried == 0


async def test_custom_serializers(arq_redis_msgpack: ArqRedis, worker):
    j = await arq_redis_msgpack.enqueue_job('foobar', _job_id='job_id')
    worker: Worker = worker(
        functions=[foobar], job_serializer=msgpack.packb, job_deserializer=functools.partial(msgpack.unpackb, raw=False)
    )
    info = await j.info()
    assert info.function == 'foobar'
    assert await worker.run_check() == 1
    assert await j.result() == 42
    r = await j.info()
    assert r.result == 42


class UnpickleFails:
    def __init__(self, v):
        self.v = v

    def __setstate__(self, state):
        raise ValueError('this broke')


@pytest.mark.skipif(sys.version_info < (3, 7), reason='repr(exc) is ugly in 3.6')
async def test_deserialization_error(arq_redis: ArqRedis, worker):
    await arq_redis.enqueue_job('foobar', UnpickleFails('hello'), _job_id='job_id')
    worker: Worker = worker(functions=[foobar])
    with pytest.raises(FailedJobs) as exc_info:
        await worker.run_check()
    assert str(exc_info.value) == "1 job failed DeserializationError('unable to deserialize job')"


async def test_incompatible_serializers_1(arq_redis_msgpack: ArqRedis, worker):
    await arq_redis_msgpack.enqueue_job('foobar', _job_id='job_id')
    worker: Worker = worker(functions=[foobar])
    await worker.main()
    assert worker.jobs_complete == 0
    assert worker.jobs_failed == 1
    assert worker.jobs_retried == 0


async def test_incompatible_serializers_2(arq_redis: ArqRedis, worker):
    await arq_redis.enqueue_job('foobar', _job_id='job_id')
    worker: Worker = worker(
        functions=[foobar], job_serializer=msgpack.packb, job_deserializer=functools.partial(msgpack.unpackb, raw=False)
    )
    await worker.main()
    assert worker.jobs_complete == 0
    assert worker.jobs_failed == 1
    assert worker.jobs_retried == 0


async def test_max_jobs_completes(arq_redis: ArqRedis, worker):
    v = 0

    async def raise_second_time(ctx):
        nonlocal v
        v += 1
        if v > 1:
            raise ValueError('xxx')

    await arq_redis.enqueue_job('raise_second_time')
    await arq_redis.enqueue_job('raise_second_time')
    await arq_redis.enqueue_job('raise_second_time')
    worker: Worker = worker(functions=[func(raise_second_time, name='raise_second_time')])
    with pytest.raises(FailedJobs) as exc_info:
        await worker.run_check(max_burst_jobs=3)
    assert repr(exc_info.value).startswith('<2 jobs failed:')


async def test_max_bursts_sub_call(arq_redis: ArqRedis, worker, caplog):
    async def foo(ctx, v):
        return v + 1

    async def bar(ctx, v):
        await ctx['redis'].enqueue_job('foo', v + 1)

    caplog.set_level(logging.INFO)
    await arq_redis.enqueue_job('bar', 10)
    worker: Worker = worker(functions=[func(foo, name='foo'), func(bar, name='bar')])
    assert await worker.run_check(max_burst_jobs=1) == 1
    assert worker.jobs_complete == 1
    assert worker.jobs_retried == 0
    assert worker.jobs_failed == 0
    assert 'bar(10)' in caplog.text
    assert 'foo' in caplog.text


async def test_max_bursts_multiple(arq_redis: ArqRedis, worker, caplog):
    async def foo(ctx, v):
        return v + 1

    caplog.set_level(logging.INFO)
    await arq_redis.enqueue_job('foo', 1)
    await arq_redis.enqueue_job('foo', 2)
    worker: Worker = worker(functions=[func(foo, name='foo')])
    assert await worker.run_check(max_burst_jobs=1) == 1
    assert worker.jobs_complete == 1
    assert worker.jobs_retried == 0
    assert worker.jobs_failed == 0
    # either foo(1) or foo(2) can be run, but not both
    if 'foo(1)' in caplog.text:
        assert 'foo(2)' not in caplog.text
    else:
        assert 'foo(2)' in caplog.text
        assert 'foo(1)' not in caplog.text


async def test_max_bursts_dont_get(arq_redis: ArqRedis, worker):
    async def foo(ctx, v):
        return v + 1

    await arq_redis.enqueue_job('foo', 1)
    await arq_redis.enqueue_job('foo', 2)
    worker: Worker = worker(functions=[func(foo, name='foo')])

    worker.max_burst_jobs = 0
    assert len(worker.tasks) == 0
    await worker._poll_iteration()
    assert len(worker.tasks) == 0


async def test_non_burst(arq_redis: ArqRedis, worker, caplog, loop):
    async def foo(ctx, v):
        return v + 1

    caplog.set_level(logging.INFO)
    await arq_redis.enqueue_job('foo', 1, _job_id='testing')
    worker: Worker = worker(functions=[func(foo, name='foo')])
    worker.burst = False
    t = loop.create_task(worker.main())
    await asyncio.sleep(0.1)
    t.cancel()
    assert worker.jobs_complete == 1
    assert worker.jobs_retried == 0
    assert worker.jobs_failed == 0
    assert '← testing:foo ● 2' in caplog.text


async def test_multi_exec(arq_redis: ArqRedis, worker, caplog):
    c = 0

    async def foo(ctx, v):
        nonlocal c
        c += 1
        return v + 1

    caplog.set_level(logging.DEBUG, logger='arq.worker')
    await arq_redis.enqueue_job('foo', 1, _job_id='testing')
    worker: Worker = worker(functions=[func(foo, name='foo')])
    await asyncio.gather(*[worker.start_jobs([b'testing']) for _ in range(5)])
    # debug(caplog.text)
    await worker.main()
    assert c == 1
    # assert 'multi-exec error, job testing already started elsewhere' in caplog.text
    # assert 'WatchVariableError' not in caplog.text


async def test_abort_job(arq_redis: ArqRedis, worker, caplog, loop):
    async def longfunc(ctx):
        await asyncio.sleep(3600)

    async def wait_and_abort(job, delay=0.1):
        await asyncio.sleep(delay)
        assert await job.abort() is True

    caplog.set_level(logging.INFO)
    await arq_redis.zadd(abort_jobs_ss, {b'foobar': int(1e9)})
    job = await arq_redis.enqueue_job('longfunc', _job_id='testing')

    worker: Worker = worker(functions=[func(longfunc, name='longfunc')], allow_abort_jobs=True, poll_delay=0.1)
    assert worker.jobs_complete == 0
    assert worker.jobs_failed == 0
    assert worker.jobs_retried == 0
    await asyncio.gather(wait_and_abort(job), worker.main())
    await worker.main()
    assert worker.jobs_complete == 0
    assert worker.jobs_failed == 1
    assert worker.jobs_retried == 0
    log = re.sub(r'\d+.\d\ds', 'X.XXs', '\n'.join(r.message for r in caplog.records))
    assert 'X.XXs → testing:longfunc()\n  X.XXs ⊘ testing:longfunc aborted' in log
    assert worker.aborting_tasks == set()
    assert worker.tasks == {}
    assert worker.job_tasks == {}


async def test_abort_job_which_is_not_in_queue(arq_redis: ArqRedis):
    job = Job(job_id='testing', redis=arq_redis)
    assert await job.abort() is False


async def test_abort_job_before(arq_redis: ArqRedis, worker, caplog, loop):
    async def longfunc(ctx):
        await asyncio.sleep(3600)

    caplog.set_level(logging.INFO)

    job = await arq_redis.enqueue_job('longfunc', _job_id='testing')

    worker: Worker = worker(functions=[func(longfunc, name='longfunc')], allow_abort_jobs=True, poll_delay=0.1)
    assert worker.jobs_complete == 0
    assert worker.jobs_failed == 0
    assert worker.jobs_retried == 0
    with pytest.raises(asyncio.TimeoutError):
        await job.abort(timeout=0)
    await worker.main()
    assert worker.jobs_complete == 0
    assert worker.jobs_failed == 1
    assert worker.jobs_retried == 0
    log = re.sub(r'\d+.\d\ds', 'X.XXs', '\n'.join(r.message for r in caplog.records))
    assert 'X.XXs ⊘ testing:longfunc aborted before start' in log
    await worker.main()
    assert worker.aborting_tasks == set()
    assert worker.job_tasks == {}
    assert worker.tasks == {}


async def test_abort_deferred_job_before(arq_redis: ArqRedis, worker, caplog, loop):
    async def longfunc(ctx):
        await asyncio.sleep(3600)

    caplog.set_level(logging.INFO)

    job = await arq_redis.enqueue_job(
        'longfunc', _job_id='testing', _defer_until=datetime.now(timezone.utc) + timedelta(days=1)
    )

    worker: Worker = worker(functions=[func(longfunc, name='longfunc')], allow_abort_jobs=True, poll_delay=0.1)
    assert worker.jobs_complete == 0
    assert worker.jobs_failed == 0
    assert worker.jobs_retried == 0

    with pytest.raises(asyncio.TimeoutError):
        await job.abort(timeout=0)
    await worker.main()

    assert worker.jobs_complete == 0
    assert worker.jobs_failed == 1
    assert worker.jobs_retried == 0
    log = re.sub(r'\d+.\d\ds', 'X.XXs', '\n'.join(r.message for r in caplog.records))
    assert 'X.XXs ⊘ testing:longfunc aborted before start' in log
    await worker.main()
    assert worker.aborting_tasks == set()
    assert worker.job_tasks == {}
    assert worker.tasks == {}


async def test_not_abort_job(arq_redis: ArqRedis, worker, caplog, loop):
    async def shortfunc(ctx):
        await asyncio.sleep(0.2)

    async def wait_and_abort(job, delay=0.1):
        await asyncio.sleep(delay)
        assert await job.abort() is False

    caplog.set_level(logging.INFO)
    job = await arq_redis.enqueue_job('shortfunc', _job_id='testing')

    worker: Worker = worker(functions=[func(shortfunc, name='shortfunc')], poll_delay=0.1)
    assert worker.jobs_complete == 0
    assert worker.jobs_failed == 0
    assert worker.jobs_retried == 0
    await asyncio.gather(wait_and_abort(job), worker.main())
    assert worker.jobs_complete == 1
    assert worker.jobs_failed == 0
    assert worker.jobs_retried == 0
    log = re.sub(r'\d+.\d\ds', 'X.XXs', '\n'.join(r.message for r in caplog.records))
    assert 'X.XXs → testing:shortfunc()\n  X.XXs ← testing:shortfunc ●' in log
    await worker.main()
    assert worker.aborting_tasks == set()
    assert worker.tasks == {}
    assert worker.job_tasks == {}


async def test_job_timeout(arq_redis: ArqRedis, worker, caplog):
    async def longfunc(ctx):
        await asyncio.sleep(0.3)

    caplog.set_level(logging.ERROR)
    await arq_redis.enqueue_job('longfunc', _job_id='testing')
    worker: Worker = worker(functions=[func(longfunc, name='longfunc')], job_timeout=0.2, poll_delay=0.1)
    assert worker.jobs_complete == 0
    assert worker.jobs_failed == 0
    assert worker.jobs_retried == 0
    await worker.main()
    assert worker.jobs_complete == 0
    assert worker.jobs_failed == 1
    assert worker.jobs_retried == 0
    log = re.sub(r'\d+.\d\ds', 'X.XXs', '\n'.join(r.message for r in caplog.records))
    assert 'X.XXs ! testing:longfunc failed, TimeoutError:' in log


async def test_on_job(arq_redis: ArqRedis, worker):
    result = {'called': 0}

    async def on_start(ctx):
        assert ctx['job_id'] == 'testing'
        result['called'] += 1

    async def on_end(ctx):
        assert ctx['job_id'] == 'testing'
        result['called'] += 1

    async def after_end(ctx):
        assert ctx['job_id'] == 'testing'
        result['called'] += 2

    async def test(ctx):
        return

    await arq_redis.enqueue_job('func', _job_id='testing')
    worker: Worker = worker(
        functions=[func(test, name='func')],
        on_job_start=on_start,
        on_job_end=on_end,
        after_job_end=after_end,
        job_timeout=0.2,
        poll_delay=0.1,
    )
    assert worker.jobs_complete == 0
    assert worker.jobs_failed == 0
    assert worker.jobs_retried == 0
    assert result['called'] == 0
    await worker.main()
    assert worker.jobs_complete == 1
    assert worker.jobs_failed == 0
    assert worker.jobs_retried == 0
    assert result['called'] == 4


async def test_job_cancel_on_max_jobs(arq_redis: ArqRedis, worker, caplog):
    async def longfunc(ctx):
        await asyncio.sleep(3600)

    async def wait_and_abort(job, delay=0.1):
        await asyncio.sleep(delay)
        assert await job.abort() is True

    caplog.set_level(logging.INFO)
    await arq_redis.zadd(abort_jobs_ss, {b'foobar': int(1e9)})
    job = await arq_redis.enqueue_job('longfunc', _job_id='testing')

    worker: Worker = worker(
        functions=[func(longfunc, name='longfunc')], allow_abort_jobs=True, poll_delay=0.1, max_jobs=1
    )
    assert worker.jobs_complete == 0
    assert worker.jobs_failed == 0
    assert worker.jobs_retried == 0
    await asyncio.gather(wait_and_abort(job), worker.main())
    await worker.main()
    assert worker.jobs_complete == 0
    assert worker.jobs_failed == 1
    assert worker.jobs_retried == 0
    log = re.sub(r'\d+.\d\ds', 'X.XXs', '\n'.join(r.message for r in caplog.records))
    assert 'X.XXs → testing:longfunc()\n  X.XXs ⊘ testing:longfunc aborted' in log
    assert worker.aborting_tasks == set()
    assert worker.tasks == {}
    assert worker.job_tasks == {}


async def test_worker_timezone_defaults_to_system_timezone(worker):
    worker = worker(functions=[func(foobar)])
    assert worker.timezone is not None
    assert worker.timezone == datetime.now().astimezone().tzinfo


@pytest.mark.parametrize(
    'exception_thrown',
    [
        redis.exceptions.ConnectionError('Error while reading from host'),
        redis.exceptions.TimeoutError('Timeout reading from host'),
    ],
)
async def test_worker_retry(mocker, worker_retry, exception_thrown):
    # Testing redis exceptions, with retry settings specified
    worker = worker_retry(functions=[func(foobar)])

    # patch db read_response to mimic connection exceptions
    p = patch.object(worker.pool.connection_pool.connection_class, 'read_response', side_effect=exception_thrown)

    # baseline
    await worker.main()
    await worker._poll_iteration()

    # spy method handling call_with_retry failure
    spy = mocker.spy(worker.pool, '_disconnect_raise')

    try:
        # start patch
        p.start()

        # assert exception thrown
        with pytest.raises(type(exception_thrown)):
            await worker._poll_iteration()

        # assert retry counts and no exception thrown during '_disconnect_raise'
        assert spy.call_count == 4  # retries setting + 1
        assert spy.spy_exception is None

    finally:
        # stop patch to allow worker cleanup
        p.stop()


@pytest.mark.parametrize(
    'exception_thrown',
    [
        redis.exceptions.ConnectionError('Error while reading from host'),
        redis.exceptions.TimeoutError('Timeout reading from host'),
    ],
)
async def test_worker_crash(mocker, worker, exception_thrown):
    # Testing redis exceptions, no retry settings specified
    worker = worker(functions=[func(foobar)])

    # patch db read_response to mimic connection exceptions
    p = patch.object(worker.pool.connection_pool.connection_class, 'read_response', side_effect=exception_thrown)

    # baseline
    await worker.main()
    await worker._poll_iteration()

    # spy method handling call_with_retry failure
    spy = mocker.spy(worker.pool, '_disconnect_raise')

    try:
        # start patch
        p.start()

        # assert exception thrown
        with pytest.raises(type(exception_thrown)):
            await worker._poll_iteration()

        # assert no retry counts and exception thrown during '_disconnect_raise'
        assert spy.call_count == 1
        assert spy.spy_exception == exception_thrown

    finally:
        # stop patch to allow worker cleanup
        p.stop()<|MERGE_RESOLUTION|>--- conflicted
+++ resolved
@@ -4,13 +4,8 @@
 import re
 import signal
 import sys
-<<<<<<< HEAD
-from datetime import datetime, timedelta
+from datetime import datetime, timedelta, timezone
 from unittest.mock import MagicMock, patch
-=======
-from datetime import datetime, timedelta, timezone
-from unittest.mock import MagicMock
->>>>>>> 8321dc19
 
 import msgpack
 import pytest
