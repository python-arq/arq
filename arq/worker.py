import asyncio
import inspect
import logging
import signal
from dataclasses import dataclass
from datetime import datetime, timedelta, timezone
from functools import partial
from signal import Signals
from time import time
from typing import TYPE_CHECKING, Any, Callable, Dict, List, Optional, Sequence, Set, Tuple, Union, cast

from redis.exceptions import ResponseError, WatchError

from arq.cron import CronJob
from arq.jobs import Deserializer, JobResult, SerializationError, Serializer, deserialize_job_raw, serialize_result

from .connections import ArqRedis, RedisSettings, create_pool, log_redis_info
from .constants import (
    abort_job_max_age,
    abort_jobs_ss,
    default_queue_name,
    expires_extra_ms,
    health_check_key_suffix,
    in_progress_key_prefix,
    job_key_prefix,
    keep_cronjob_progress,
    result_key_prefix,
    retry_key_prefix,
)
from .utils import (
    args_to_string,
    import_string,
    ms_to_datetime,
    poll,
    timestamp_ms,
    to_ms,
    to_seconds,
    to_unix_ms,
    truncate,
)

if TYPE_CHECKING:
    from .typing import SecondsTimedelta, StartupShutdown, WorkerCoroutine, WorkerSettingsType  # noqa F401

logger = logging.getLogger('arq.worker')
no_result = object()


@dataclass
class Function:
    name: str
    coroutine: 'WorkerCoroutine'
    timeout_s: Optional[float]
    keep_result_s: Optional[float]
    keep_result_forever: Optional[bool]
    max_tries: Optional[int]


def func(
    coroutine: Union[str, Function, 'WorkerCoroutine'],
    *,
    name: Optional[str] = None,
    keep_result: Optional['SecondsTimedelta'] = None,
    timeout: Optional['SecondsTimedelta'] = None,
    keep_result_forever: Optional[bool] = None,
    max_tries: Optional[int] = None,
) -> Function:
    """
    Wrapper for a job function which lets you configure more settings.

    :param coroutine: coroutine function to call, can be a string to import
    :param name: name for function, if None, ``coroutine.__qualname__`` is used
    :param keep_result: duration to keep the result for, if 0 the result is not kept
    :param keep_result_forever: whether to keep results forever, if None use Worker default, wins over ``keep_result``
    :param timeout: maximum time the job should take
    :param max_tries: maximum number of tries allowed for the function, use 1 to prevent retrying
    """
    if isinstance(coroutine, Function):
        return coroutine

    if isinstance(coroutine, str):
        name = name or coroutine
        coroutine_: 'WorkerCoroutine' = import_string(coroutine)
    else:
        coroutine_ = coroutine

    assert asyncio.iscoroutinefunction(coroutine_), f'{coroutine_} is not a coroutine function'
    timeout = to_seconds(timeout)
    keep_result = to_seconds(keep_result)

    return Function(name or coroutine_.__qualname__, coroutine_, timeout, keep_result, keep_result_forever, max_tries)


class Retry(RuntimeError):
    """
    Special exception to retry the job (if ``max_retries`` hasn't been reached).

    :param defer: duration to wait before rerunning the job
    """

    def __init__(self, defer: Optional['SecondsTimedelta'] = None):
        self.defer_score: Optional[int] = to_ms(defer)

    def __repr__(self) -> str:
        return f'<Retry defer {(self.defer_score or 0) / 1000:0.2f}s>'

    def __str__(self) -> str:
        return repr(self)


class JobExecutionFailed(RuntimeError):
    def __eq__(self, other: Any) -> bool:
        if isinstance(other, JobExecutionFailed):
            return self.args == other.args
        return False


class FailedJobs(RuntimeError):
    def __init__(self, count: int, job_results: List[JobResult]):
        self.count = count
        self.job_results = job_results

    def __str__(self) -> str:
        if self.count == 1 and self.job_results:
            exc = self.job_results[0].result
            return f'1 job failed {exc!r}'
        else:
            return f'{self.count} jobs failed:\n' + '\n'.join(repr(r.result) for r in self.job_results)

    def __repr__(self) -> str:
        return f'<{str(self)}>'


class RetryJob(RuntimeError):
    pass


class Worker:
    """
    Main class for running jobs.

    :param functions: list of functions to register, can either be raw coroutine functions or the
      result of :func:`arq.worker.func`.
    :param queue_name: queue name to get jobs from
    :param cron_jobs:  list of cron jobs to run, use :func:`arq.cron.cron` to create them
    :param redis_settings: settings for creating a redis connection
    :param redis_pool: existing redis pool, generally None
    :param burst: whether to stop the worker once all jobs have been run
    :param on_startup: coroutine function to run at startup
    :param on_shutdown: coroutine function to run at shutdown
    :param on_job_start: coroutine function to run on job start
    :param on_job_end: coroutine function to run on job end
    :param handle_signals: default true, register signal handlers,
      set to false when running inside other async framework
    :param max_jobs: maximum number of jobs to run at a time
    :param job_timeout: default job timeout (max run time)
    :param keep_result: default duration to keep job results for
    :param keep_result_forever: whether to keep results forever
    :param poll_delay: duration between polling the queue for new jobs
    :param queue_read_limit: the maximum number of jobs to pull from the queue each time it's polled. By default it
                             equals ``max_jobs`` * 5, or 100; whichever is higher.
    :param max_tries: default maximum number of times to retry a job
    :param health_check_interval: how often to set the health check key
    :param health_check_key: redis key under which health check is set
    :param ctx: dictionary to hold extra user defined state
    :param retry_jobs: whether to retry jobs on Retry or CancelledError or not
    :param allow_abort_jobs: whether to abort jobs on a call to :func:`arq.jobs.Job.abort`
    :param max_burst_jobs: the maximum number of jobs to process in burst mode (disabled with negative values)
    :param job_serializer: a function that serializes Python objects to bytes, defaults to pickle.dumps
    :param job_deserializer: a function that deserializes bytes into Python objects, defaults to pickle.loads
    :param expires_extra_ms: the default length of time from when a job is expected to start
     after which the job expires, defaults to 1 day in ms.
<<<<<<< HEAD
    :param timezone: timezone used for evaluation of cron schedules,
        defaults to system timezone
=======
    :param log_results: when set to true (default) results for successful jobs
      will be logged
>>>>>>> 04743115
    """

    def __init__(
        self,
        functions: Sequence[Union[Function, 'WorkerCoroutine']] = (),
        *,
        queue_name: Optional[str] = default_queue_name,
        cron_jobs: Optional[Sequence[CronJob]] = None,
        redis_settings: RedisSettings = None,
        redis_pool: ArqRedis = None,
        burst: bool = False,
        on_startup: Optional['StartupShutdown'] = None,
        on_shutdown: Optional['StartupShutdown'] = None,
        on_job_start: Optional['StartupShutdown'] = None,
        on_job_end: Optional['StartupShutdown'] = None,
        handle_signals: bool = True,
        max_jobs: int = 10,
        job_timeout: 'SecondsTimedelta' = 300,
        keep_result: 'SecondsTimedelta' = 3600,
        keep_result_forever: bool = False,
        poll_delay: 'SecondsTimedelta' = 0.5,
        queue_read_limit: Optional[int] = None,
        max_tries: int = 5,
        health_check_interval: 'SecondsTimedelta' = 3600,
        health_check_key: Optional[str] = None,
        ctx: Optional[Dict[Any, Any]] = None,
        retry_jobs: bool = True,
        allow_abort_jobs: bool = False,
        max_burst_jobs: int = -1,
        job_serializer: Optional[Serializer] = None,
        job_deserializer: Optional[Deserializer] = None,
        expires_extra_ms: int = expires_extra_ms,
<<<<<<< HEAD
        timezone: Optional[timezone] = None,
=======
        log_results: bool = True,
>>>>>>> 04743115
    ):
        self.functions: Dict[str, Union[Function, CronJob]] = {f.name: f for f in map(func, functions)}
        if queue_name is None:
            if redis_pool is not None:
                queue_name = redis_pool.default_queue_name
            else:
                raise ValueError('If queue_name is absent, redis_pool must be present.')
        self.queue_name = queue_name
        self.cron_jobs: List[CronJob] = []
        if cron_jobs is not None:
            assert all(isinstance(cj, CronJob) for cj in cron_jobs), 'cron_jobs, must be instances of CronJob'
            self.cron_jobs = list(cron_jobs)
            self.functions.update({cj.name: cj for cj in self.cron_jobs})
        assert len(self.functions) > 0, 'at least one function or cron_job must be registered'
        self.burst = burst
        self.on_startup = on_startup
        self.on_shutdown = on_shutdown
        self.on_job_start = on_job_start
        self.on_job_end = on_job_end
        self.sem = asyncio.BoundedSemaphore(max_jobs)
        self.job_timeout_s = to_seconds(job_timeout)
        self.keep_result_s = to_seconds(keep_result)
        self.keep_result_forever = keep_result_forever
        self.poll_delay_s = to_seconds(poll_delay)
        self.queue_read_limit = queue_read_limit or max(max_jobs * 5, 100)
        self._queue_read_offset = 0
        self.max_tries = max_tries
        self.health_check_interval = to_seconds(health_check_interval)
        if health_check_key is None:
            self.health_check_key = self.queue_name + health_check_key_suffix
        else:
            self.health_check_key = health_check_key
        self._pool = redis_pool
        if self._pool is None:
            self.redis_settings: Optional[RedisSettings] = redis_settings or RedisSettings()
        else:
            self.redis_settings = None
        # self.tasks holds references to run_job coroutines currently running
        self.tasks: Dict[str, asyncio.Task[Any]] = {}
        # self.job_tasks holds references the actual jobs running
        self.job_tasks: Dict[str, asyncio.Task[Any]] = {}
        self.main_task: Optional[asyncio.Task[None]] = None
        self.loop = asyncio.get_event_loop()
        self.ctx = ctx or {}
        max_timeout = max(f.timeout_s or self.job_timeout_s for f in self.functions.values())
        self.in_progress_timeout_s = (max_timeout or 0) + 10
        self.jobs_complete = 0
        self.jobs_retried = 0
        self.jobs_failed = 0
        self._last_health_check: float = 0
        self._last_health_check_log: Optional[str] = None
        self._handle_signals = handle_signals
        if self._handle_signals:
            self._add_signal_handler(signal.SIGINT, self.handle_sig)
            self._add_signal_handler(signal.SIGTERM, self.handle_sig)
        self.on_stop: Optional[Callable[[Signals], None]] = None
        # whether or not to retry jobs on Retry and CancelledError
        self.retry_jobs = retry_jobs
        self.allow_abort_jobs = allow_abort_jobs
        self.aborting_tasks: Set[str] = set()
        self.max_burst_jobs = max_burst_jobs
        self.job_serializer = job_serializer
        self.job_deserializer = job_deserializer
        self.expires_extra_ms = expires_extra_ms
        self.log_results = log_results

        # default to system timezone
        self.timezone = datetime.now().astimezone().tzinfo if timezone is None else timezone

    def run(self) -> None:
        """
        Sync function to run the worker, finally closes worker connections.
        """
        self.main_task = self.loop.create_task(self.main())
        try:
            self.loop.run_until_complete(self.main_task)
        except asyncio.CancelledError:  # pragma: no cover
            # happens on shutdown, fine
            pass
        finally:
            self.loop.run_until_complete(self.close())

    async def async_run(self) -> None:
        """
        Asynchronously run the worker, does not close connections. Useful when testing.
        """
        self.main_task = self.loop.create_task(self.main())
        await self.main_task

    async def run_check(self, retry_jobs: Optional[bool] = None, max_burst_jobs: Optional[int] = None) -> int:
        """
        Run :func:`arq.worker.Worker.async_run`, check for failed jobs and raise :class:`arq.worker.FailedJobs`
        if any jobs have failed.

        :return: number of completed jobs
        """
        if retry_jobs is not None:
            self.retry_jobs = retry_jobs
        if max_burst_jobs is not None:
            self.max_burst_jobs = max_burst_jobs
        await self.async_run()
        if self.jobs_failed:
            failed_job_results = [r for r in await self.pool.all_job_results() if not r.success]
            raise FailedJobs(self.jobs_failed, failed_job_results)
        else:
            return self.jobs_complete

    @property
    def pool(self) -> ArqRedis:
        return cast(ArqRedis, self._pool)

    async def main(self) -> None:
        if self._pool is None:
            self._pool = await create_pool(
                self.redis_settings,
                job_deserializer=self.job_deserializer,
                job_serializer=self.job_serializer,
                default_queue_name=self.queue_name,
                expires_extra_ms=self.expires_extra_ms,
            )

        logger.info('Starting worker for %d functions: %s', len(self.functions), ', '.join(self.functions))
        await log_redis_info(self.pool, logger.info)
        self.ctx['redis'] = self.pool
        if self.on_startup:
            await self.on_startup(self.ctx)

        async for _ in poll(self.poll_delay_s):  # noqa F841
            await self._poll_iteration()

            if self.burst:
                if 0 <= self.max_burst_jobs <= self._jobs_started():
                    await asyncio.gather(*self.tasks.values())
                    return None
                queued_jobs = await self.pool.zcard(self.queue_name)
                if queued_jobs == 0:
                    await asyncio.gather(*self.tasks.values())
                    return None

    async def _poll_iteration(self) -> None:
        """
        Get ids of pending jobs from the main queue sorted-set data structure and start those jobs, remove
        any finished tasks from self.tasks.
        """
        count = self.queue_read_limit
        if self.burst and self.max_burst_jobs >= 0:
            burst_jobs_remaining = self.max_burst_jobs - self._jobs_started()
            if burst_jobs_remaining < 1:
                return
            count = min(burst_jobs_remaining, count)

        async with self.sem:  # don't bother with zrangebyscore until we have "space" to run the jobs
            now = timestamp_ms()
            job_ids = await self.pool.zrangebyscore(
                self.queue_name, min=float('-inf'), start=self._queue_read_offset, num=count, max=now
            )

        await self.start_jobs(job_ids)

        if self.allow_abort_jobs:
            await self._cancel_aborted_jobs()

        for job_id, t in list(self.tasks.items()):
            if t.done():
                del self.tasks[job_id]
                # required to make sure errors in run_job get propagated
                t.result()

        await self.heart_beat()

    async def _cancel_aborted_jobs(self) -> None:
        """
        Go through job_ids in the abort_jobs_ss sorted set and cancel those tasks.
        """
        async with self.pool.pipeline(transaction=True) as pipe:
            pipe.zrange(abort_jobs_ss, start=0, end=-1)  # type: ignore[unused-coroutine]
            pipe.zremrangebyscore(  # type: ignore[unused-coroutine]
                abort_jobs_ss, min=timestamp_ms() + abort_job_max_age, max=float('inf')
            )
            abort_job_ids, _ = await pipe.execute()

        aborted: Set[str] = set()
        for job_id_bytes in abort_job_ids:
            job_id = job_id_bytes.decode()
            try:
                task = self.job_tasks[job_id]
            except KeyError:
                pass
            else:
                aborted.add(job_id)
                task.cancel()

        if aborted:
            self.aborting_tasks.update(aborted)
            await self.pool.zrem(abort_jobs_ss, *aborted)

    async def start_jobs(self, job_ids: List[bytes]) -> None:
        """
        For each job id, get the job definition, check it's not running and start it in a task
        """
        for job_id_b in job_ids:
            await self.sem.acquire()
            job_id = job_id_b.decode()
            in_progress_key = in_progress_key_prefix + job_id
            async with self.pool.pipeline(transaction=True) as pipe:
                await pipe.watch(in_progress_key)
                ongoing_exists = await pipe.exists(in_progress_key)
                score = await pipe.zscore(self.queue_name, job_id)
                if ongoing_exists or not score:
                    # job already started elsewhere, or already finished and removed from queue
                    self.sem.release()
                    logger.debug('job %s already running elsewhere', job_id)
                    continue

                pipe.multi()
                pipe.psetex(  # type: ignore[no-untyped-call]
                    in_progress_key, int(self.in_progress_timeout_s * 1000), b'1'
                )
                try:
                    await pipe.execute()
                except (ResponseError, WatchError):
                    # job already started elsewhere since we got 'existing'
                    self.sem.release()
                    logger.debug('multi-exec error, job %s already started elsewhere', job_id)
                else:
                    t = self.loop.create_task(self.run_job(job_id, int(score)))
                    t.add_done_callback(lambda _: self.sem.release())
                    self.tasks[job_id] = t

    async def run_job(self, job_id: str, score: int) -> None:  # noqa: C901
        start_ms = timestamp_ms()
        async with self.pool.pipeline(transaction=True) as pipe:
            pipe.get(job_key_prefix + job_id)  # type: ignore[unused-coroutine]
            pipe.incr(retry_key_prefix + job_id)  # type: ignore[unused-coroutine]
            pipe.expire(retry_key_prefix + job_id, 88400)  # type: ignore[unused-coroutine]
            if self.allow_abort_jobs:
                pipe.zrem(abort_jobs_ss, job_id)  # type: ignore[unused-coroutine]
                v, job_try, _, abort_job = await pipe.execute()
            else:
                v, job_try, _ = await pipe.execute()
                abort_job = False

        function_name, enqueue_time_ms = '<unknown>', 0
        args: Tuple[Any, ...] = ()
        kwargs: Dict[Any, Any] = {}

        async def job_failed(exc: BaseException) -> None:
            self.jobs_failed += 1
            result_data_ = serialize_result(
                function=function_name,
                args=args,
                kwargs=kwargs,
                job_try=job_try,
                enqueue_time_ms=enqueue_time_ms,
                success=False,
                result=exc,
                start_ms=start_ms,
                finished_ms=timestamp_ms(),
                ref=f'{job_id}:{function_name}',
                serializer=self.job_serializer,
                queue_name=self.queue_name,
            )
            await asyncio.shield(self.finish_failed_job(job_id, result_data_))

        if not v:
            logger.warning('job %s expired', job_id)
            return await job_failed(JobExecutionFailed('job expired'))

        try:
            function_name, args, kwargs, enqueue_job_try, enqueue_time_ms = deserialize_job_raw(
                v, deserializer=self.job_deserializer
            )
        except SerializationError as e:
            logger.exception('deserializing job %s failed', job_id)
            return await job_failed(e)

        if abort_job:
            t = (timestamp_ms() - enqueue_time_ms) / 1000
            logger.info('%6.2fs ⊘ %s:%s aborted before start', t, job_id, function_name)
            return await job_failed(asyncio.CancelledError())

        try:
            function: Union[Function, CronJob] = self.functions[function_name]
        except KeyError:
            logger.warning('job %s, function %r not found', job_id, function_name)
            return await job_failed(JobExecutionFailed(f'function {function_name!r} not found'))

        if hasattr(function, 'next_run'):
            # cron_job
            ref = function_name
            keep_in_progress: Optional[float] = keep_cronjob_progress
        else:
            ref = f'{job_id}:{function_name}'
            keep_in_progress = None

        if enqueue_job_try and enqueue_job_try > job_try:
            job_try = enqueue_job_try
            await self.pool.setex(retry_key_prefix + job_id, 88400, str(job_try))

        max_tries = self.max_tries if function.max_tries is None else function.max_tries
        if job_try > max_tries:
            t = (timestamp_ms() - enqueue_time_ms) / 1000
            logger.warning('%6.2fs ! %s max retries %d exceeded', t, ref, max_tries)
            self.jobs_failed += 1
            result_data = serialize_result(
                function_name,
                args,
                kwargs,
                job_try,
                enqueue_time_ms,
                False,
                JobExecutionFailed(f'max {max_tries} retries exceeded'),
                start_ms,
                timestamp_ms(),
                ref,
                self.queue_name,
                serializer=self.job_serializer,
            )
            return await asyncio.shield(self.finish_failed_job(job_id, result_data))

        result = no_result
        exc_extra = None
        finish = False
        timeout_s = self.job_timeout_s if function.timeout_s is None else function.timeout_s
        incr_score: Optional[int] = None
        job_ctx = {
            'job_id': job_id,
            'job_try': job_try,
            'enqueue_time': ms_to_datetime(enqueue_time_ms),
            'score': score,
        }
        ctx = {**self.ctx, **job_ctx}

        if self.on_job_start:
            await self.on_job_start(ctx)

        start_ms = timestamp_ms()
        success = False
        try:
            s = args_to_string(args, kwargs)
            extra = f' try={job_try}' if job_try > 1 else ''
            if (start_ms - score) > 1200:
                extra += f' delayed={(start_ms - score) / 1000:0.2f}s'
            logger.info('%6.2fs → %s(%s)%s', (start_ms - enqueue_time_ms) / 1000, ref, s, extra)
            self.job_tasks[job_id] = task = self.loop.create_task(function.coroutine(ctx, *args, **kwargs))

            # run repr(result) and extra inside try/except as they can raise exceptions
            try:
                result = await asyncio.wait_for(task, timeout_s)
            except (Exception, asyncio.CancelledError) as e:
                exc_extra = getattr(e, 'extra', None)
                if callable(exc_extra):
                    exc_extra = exc_extra()
                raise
            else:
                result_str = '' if result is None or not self.log_results else truncate(repr(result))
            finally:
                del self.job_tasks[job_id]

        except (Exception, asyncio.CancelledError) as e:
            finished_ms = timestamp_ms()
            t = (finished_ms - start_ms) / 1000
            if self.retry_jobs and isinstance(e, Retry):
                incr_score = e.defer_score
                logger.info('%6.2fs ↻ %s retrying job in %0.2fs', t, ref, (e.defer_score or 0) / 1000)
                if e.defer_score:
                    incr_score = e.defer_score + (timestamp_ms() - score)
                self.jobs_retried += 1
            elif job_id in self.aborting_tasks and isinstance(e, asyncio.CancelledError):
                logger.info('%6.2fs ⊘ %s aborted', t, ref)
                result = e
                finish = True
                self.aborting_tasks.remove(job_id)
                self.jobs_failed += 1
            elif self.retry_jobs and isinstance(e, (asyncio.CancelledError, RetryJob)):
                logger.info('%6.2fs ↻ %s cancelled, will be run again', t, ref)
                self.jobs_retried += 1
            else:
                logger.exception(
                    '%6.2fs ! %s failed, %s: %s', t, ref, e.__class__.__name__, e, extra={'extra': exc_extra}
                )
                result = e
                finish = True
                self.jobs_failed += 1
        else:
            success = True
            finished_ms = timestamp_ms()
            logger.info('%6.2fs ← %s ● %s', (finished_ms - start_ms) / 1000, ref, result_str)
            finish = True
            self.jobs_complete += 1

        keep_result_forever = (
            self.keep_result_forever if function.keep_result_forever is None else function.keep_result_forever
        )
        result_timeout_s = self.keep_result_s if function.keep_result_s is None else function.keep_result_s
        result_data = None
        if result is not no_result and (keep_result_forever or result_timeout_s > 0):
            result_data = serialize_result(
                function_name,
                args,
                kwargs,
                job_try,
                enqueue_time_ms,
                success,
                result,
                start_ms,
                finished_ms,
                ref,
                self.queue_name,
                serializer=self.job_serializer,
            )

        if self.on_job_end:
            await self.on_job_end(ctx)

        await asyncio.shield(
            self.finish_job(
                job_id,
                finish,
                result_data,
                result_timeout_s,
                keep_result_forever,
                incr_score,
                keep_in_progress,
            )
        )

    async def finish_job(
        self,
        job_id: str,
        finish: bool,
        result_data: Optional[bytes],
        result_timeout_s: Optional[float],
        keep_result_forever: bool,
        incr_score: Optional[int],
        keep_in_progress: Optional[float],
    ) -> None:
        async with self.pool.pipeline(transaction=True) as tr:
            delete_keys = []
            in_progress_key = in_progress_key_prefix + job_id
            if keep_in_progress is None:
                delete_keys += [in_progress_key]
            else:
                tr.pexpire(in_progress_key, to_ms(keep_in_progress))  # type: ignore[unused-coroutine]

            if finish:
                if result_data:
                    expire = None if keep_result_forever else result_timeout_s
                    tr.set(result_key_prefix + job_id, result_data, px=to_ms(expire))  # type: ignore[unused-coroutine]
                delete_keys += [retry_key_prefix + job_id, job_key_prefix + job_id]
                tr.zrem(abort_jobs_ss, job_id)  # type: ignore[unused-coroutine]
                tr.zrem(self.queue_name, job_id)  # type: ignore[unused-coroutine]
            elif incr_score:
                tr.zincrby(self.queue_name, incr_score, job_id)  # type: ignore[unused-coroutine]
            if delete_keys:
                tr.delete(*delete_keys)  # type: ignore[unused-coroutine]
            await tr.execute()

    async def finish_failed_job(self, job_id: str, result_data: Optional[bytes]) -> None:
        async with self.pool.pipeline(transaction=True) as tr:
            tr.delete(  # type: ignore[unused-coroutine]
                retry_key_prefix + job_id,
                in_progress_key_prefix + job_id,
                job_key_prefix + job_id,
            )
            tr.zrem(abort_jobs_ss, job_id)  # type: ignore[unused-coroutine]
            tr.zrem(self.queue_name, job_id)  # type: ignore[unused-coroutine]
            # result_data would only be None if serializing the result fails
            keep_result = self.keep_result_forever or self.keep_result_s > 0
            if result_data is not None and keep_result:  # pragma: no branch
                expire = 0 if self.keep_result_forever else self.keep_result_s
                tr.set(result_key_prefix + job_id, result_data, px=to_ms(expire))  # type: ignore[unused-coroutine]
            await tr.execute()

    async def heart_beat(self) -> None:
        now = datetime.now(tz=self.timezone)
        await self.record_health()

        cron_window_size = max(self.poll_delay_s, 0.5)  # Clamp the cron delay to 0.5
        await self.run_cron(now, cron_window_size)

    async def run_cron(self, n: datetime, delay: float, num_windows: int = 2) -> None:
        job_futures = set()

        cron_delay = timedelta(seconds=delay * num_windows)

        this_hb_cutoff = n + cron_delay

        for cron_job in self.cron_jobs:
            if cron_job.next_run is None:
                if cron_job.run_at_startup:
                    cron_job.next_run = n
                else:
                    cron_job.calculate_next(n)
                    # This isn't getting run this iteration in any case.
                    continue

            # We queue up the cron if the next execution time is in the next
            # delay * num_windows (by default 0.5 * 2 = 1 second).
            if cron_job.next_run < this_hb_cutoff:
                if cron_job.job_id:
                    job_id: Optional[str] = cron_job.job_id
                else:
                    job_id = f'{cron_job.name}:{to_unix_ms(cron_job.next_run)}' if cron_job.unique else None
                job_futures.add(
                    self.pool.enqueue_job(
                        cron_job.name, _job_id=job_id, _queue_name=self.queue_name, _defer_until=cron_job.next_run
                    )
                )
                cron_job.calculate_next(cron_job.next_run)

        job_futures and await asyncio.gather(*job_futures)

    async def record_health(self) -> None:
        now_ts = time()
        if (now_ts - self._last_health_check) < self.health_check_interval:
            return
        self._last_health_check = now_ts
        pending_tasks = sum(not t.done() for t in self.tasks.values())
        queued = await self.pool.zcard(self.queue_name)
        info = (
            f'{datetime.now():%b-%d %H:%M:%S} j_complete={self.jobs_complete} j_failed={self.jobs_failed} '
            f'j_retried={self.jobs_retried} j_ongoing={pending_tasks} queued={queued}'
        )
        await self.pool.psetex(  # type: ignore[no-untyped-call]
            self.health_check_key, int((self.health_check_interval + 1) * 1000), info.encode()
        )
        log_suffix = info[info.index('j_complete=') :]
        if self._last_health_check_log and log_suffix != self._last_health_check_log:
            logger.info('recording health: %s', info)
            self._last_health_check_log = log_suffix
        elif not self._last_health_check_log:
            self._last_health_check_log = log_suffix

    def _add_signal_handler(self, signum: Signals, handler: Callable[[Signals], None]) -> None:
        try:
            self.loop.add_signal_handler(signum, partial(handler, signum))
        except NotImplementedError:  # pragma: no cover
            logger.debug('Windows does not support adding a signal handler to an eventloop')

    def _jobs_started(self) -> int:
        return self.jobs_complete + self.jobs_retried + self.jobs_failed + len(self.tasks)

    def handle_sig(self, signum: Signals) -> None:
        sig = Signals(signum)
        logger.info(
            'shutdown on %s ◆ %d jobs complete ◆ %d failed ◆ %d retries ◆ %d ongoing to cancel',
            sig.name,
            self.jobs_complete,
            self.jobs_failed,
            self.jobs_retried,
            len(self.tasks),
        )
        for t in self.tasks.values():
            if not t.done():
                t.cancel()
        self.main_task and self.main_task.cancel()
        self.on_stop and self.on_stop(sig)

    async def close(self) -> None:
        if not self._handle_signals:
            self.handle_sig(signal.SIGUSR1)
        if not self._pool:
            return
        await asyncio.gather(*self.tasks.values())
        await self.pool.delete(self.health_check_key)
        if self.on_shutdown:
            await self.on_shutdown(self.ctx)
        await self.pool.close(close_connection_pool=True)
        self._pool = None

    def __repr__(self) -> str:
        return (
            f'<Worker j_complete={self.jobs_complete} j_failed={self.jobs_failed} j_retried={self.jobs_retried} '
            f'j_ongoing={sum(not t.done() for t in self.tasks.values())}>'
        )


def get_kwargs(settings_cls: 'WorkerSettingsType') -> Dict[str, NameError]:
    worker_args = set(inspect.signature(Worker).parameters.keys())
    d = settings_cls if isinstance(settings_cls, dict) else settings_cls.__dict__
    return {k: v for k, v in d.items() if k in worker_args}


def create_worker(settings_cls: 'WorkerSettingsType', **kwargs: Any) -> Worker:
    return Worker(**{**get_kwargs(settings_cls), **kwargs})  # type: ignore


def run_worker(settings_cls: 'WorkerSettingsType', **kwargs: Any) -> Worker:
    worker = create_worker(settings_cls, **kwargs)
    worker.run()
    return worker


async def async_check_health(
    redis_settings: Optional[RedisSettings], health_check_key: Optional[str] = None, queue_name: Optional[str] = None
) -> int:
    redis_settings = redis_settings or RedisSettings()
    redis: ArqRedis = await create_pool(redis_settings)
    queue_name = queue_name or default_queue_name
    health_check_key = health_check_key or (queue_name + health_check_key_suffix)

    data = await redis.get(health_check_key)
    if not data:
        logger.warning('Health check failed: no health check sentinel value found')
        r = 1
    else:
        logger.info('Health check successful: %s', data)
        r = 0
    await redis.close(close_connection_pool=True)
    return r


def check_health(settings_cls: 'WorkerSettingsType') -> int:
    """
    Run a health check on the worker and return the appropriate exit code.
    :return: 0 if successful, 1 if not
    """
    cls_kwargs = get_kwargs(settings_cls)
    redis_settings = cast(Optional[RedisSettings], cls_kwargs.get('redis_settings'))
    health_check_key = cast(Optional[str], cls_kwargs.get('health_check_key'))
    queue_name = cast(Optional[str], cls_kwargs.get('queue_name'))
    return asyncio.run(async_check_health(redis_settings, health_check_key, queue_name))<|MERGE_RESOLUTION|>--- conflicted
+++ resolved
@@ -170,13 +170,10 @@
     :param job_deserializer: a function that deserializes bytes into Python objects, defaults to pickle.loads
     :param expires_extra_ms: the default length of time from when a job is expected to start
      after which the job expires, defaults to 1 day in ms.
-<<<<<<< HEAD
     :param timezone: timezone used for evaluation of cron schedules,
         defaults to system timezone
-=======
     :param log_results: when set to true (default) results for successful jobs
       will be logged
->>>>>>> 04743115
     """
 
     def __init__(
@@ -209,11 +206,8 @@
         job_serializer: Optional[Serializer] = None,
         job_deserializer: Optional[Deserializer] = None,
         expires_extra_ms: int = expires_extra_ms,
-<<<<<<< HEAD
         timezone: Optional[timezone] = None,
-=======
         log_results: bool = True,
->>>>>>> 04743115
     ):
         self.functions: Dict[str, Union[Function, CronJob]] = {f.name: f for f in map(func, functions)}
         if queue_name is None:
