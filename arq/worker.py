import asyncio
import inspect
import logging
import signal
from dataclasses import dataclass
from datetime import datetime
from functools import partial
from signal import Signals
from time import time
from typing import Awaitable, Callable, Dict, List, Optional, Sequence, Union

import async_timeout
from aioredis import MultiExecError
from pydantic.utils import import_string

from arq.cron import CronJob
from arq.jobs import Deserializer, Serializer, deserialize_job_raw, serialize_result

from .connections import ArqRedis, RedisSettings, create_pool, log_redis_info
from .constants import (
    default_queue_name,
    health_check_key_suffix,
    in_progress_key_prefix,
    job_key_prefix,
    result_key_prefix,
    retry_key_prefix,
)
from .utils import (
    SecondsTimedelta,
    args_to_string,
    ms_to_datetime,
    poll,
    timestamp_ms,
    to_ms,
    to_seconds,
    to_unix_ms,
    truncate,
)

logger = logging.getLogger('arq.worker')
no_result = object()


@dataclass
class Function:
    name: str
    coroutine: Callable
    timeout_s: Optional[float]
    keep_result_s: Optional[float]
    max_tries: Optional[int]


def func(
    coroutine: Union[str, Function, Callable],
    *,
    name: Optional[str] = None,
    keep_result: Optional[SecondsTimedelta] = None,
    timeout: Optional[SecondsTimedelta] = None,
    max_tries: Optional[int] = None,
) -> Function:
    """
    Wrapper for a job function which lets you configure more settings.

    :param coroutine: coroutine function to call, can be a string to import
    :param name: name for function, if None, ``coroutine.__qualname__`` is used
    :param keep_result: duration to keep the result for, if 0 the result is not kept
    :param timeout: maximum time the job should take
    :param max_tries: maximum number of tries allowed for the function, use 1 to prevent retrying
    """
    if isinstance(coroutine, Function):
        return coroutine

    if isinstance(coroutine, str):
        name = name or coroutine
        coroutine = import_string(coroutine)

    assert asyncio.iscoroutinefunction(coroutine), f'{coroutine} is not a coroutine function'
    timeout = to_seconds(timeout)
    keep_result = to_seconds(keep_result)

    return Function(name or coroutine.__qualname__, coroutine, timeout, keep_result, max_tries)


class Retry(RuntimeError):
    """
    Special exception to retry the job (if ``max_retries`` hasn't been reached).

    :param defer: duration to wait before rerunning the job
    """

    def __init__(self, defer: Optional[SecondsTimedelta] = None):
        self.defer_score = to_ms(defer)

    def __repr__(self):
        return f'<Retry defer {(self.defer_score or 0) / 1000:0.2f}s>'

    def __str__(self):
        return repr(self)


class JobExecutionFailed(RuntimeError):
    def __eq__(self, other):
        if isinstance(other, JobExecutionFailed):
            return self.args == other.args
        return False


class FailedJobs(RuntimeError):
    def __init__(self, count, job_results):
        self.count = count
        self.job_results = job_results

    def __str__(self):
        if self.count == 1 and self.job_results:
            exc = self.job_results[0].result
            return f'1 job failed {exc!r}'
        else:
            return f'{self.count} jobs failed:\n' + '\n'.join(repr(r.result) for r in self.job_results)

    def __repr__(self):
        return f'<{str(self)}>'


class Worker:
    """
    Main class for running jobs.

    :param functions: list of functions to register, can either be raw coroutine functions or the
      result of :func:`arq.worker.func`.
    :param queue_name: queue name to get jobs from
    :param cron_jobs:  list of cron jobs to run, use :func:`arq.cron.cron` to create them
    :param redis_settings: settings for creating a redis connection
    :param redis_pool: existing redis pool, generally None
    :param burst: whether to stop the worker once all jobs have been run
    :param on_startup: coroutine function to run at startup
    :param on_shutdown: coroutine function to run at shutdown
    :param max_jobs: maximum number of jobs to run at a time
    :param job_timeout: default job timeout (max run time)
    :param keep_result: default duration to keep job results for
    :param poll_delay: duration between polling the queue for new jobs
    :param queue_read_limit: the maximum number of jobs to pull from the queue each time it's polled; by default it
                             equals ``max_jobs``
    :param max_tries: default maximum number of times to retry a job
    :param health_check_interval: how often to set the health check key
    :param health_check_key: redis key under which health check is set
<<<<<<< HEAD
    :param retry_jobs: whether to retry jobs on Retry or CancelledError or not
    :param max_burst_jobs: the maximum number of jobs to process in burst mode (disabled with negative values)
=======
    :param job_serializer: a function that serializes Python objects to bytes, defaults to pickle.dumps
    :param job_deserializer: a function that deserializes bytes into Python objects, defaults to pickle.loads
>>>>>>> f0fa671e
    """

    def __init__(
        self,
        functions: Sequence[Function] = (),
        *,
        queue_name: str = default_queue_name,
        cron_jobs: Optional[Sequence[CronJob]] = None,
        redis_settings: RedisSettings = None,
        redis_pool: ArqRedis = None,
        burst: bool = False,
        on_startup: Callable[[Dict], Awaitable] = None,
        on_shutdown: Callable[[Dict], Awaitable] = None,
        max_jobs: int = 10,
        job_timeout: SecondsTimedelta = 300,
        keep_result: SecondsTimedelta = 3600,
        poll_delay: SecondsTimedelta = 0.5,
        queue_read_limit: Optional[int] = None,
        max_tries: int = 5,
        health_check_interval: SecondsTimedelta = 3600,
        health_check_key: Optional[str] = None,
        ctx: Optional[Dict] = None,
        retry_jobs: bool = True,
        max_burst_jobs: int = -1,
        job_serializer: Optional[Serializer] = None,
        job_deserializer: Optional[Deserializer] = None,
    ):
        self.functions: Dict[str, Union[Function, CronJob]] = {f.name: f for f in map(func, functions)}
        self.queue_name = queue_name
        self.cron_jobs: List[CronJob] = []
        if cron_jobs:
            assert all(isinstance(cj, CronJob) for cj in cron_jobs), 'cron_jobs, must be instances of CronJob'
            self.cron_jobs = cron_jobs
            self.functions.update({cj.name: cj for cj in self.cron_jobs})
        assert len(self.functions) > 0, 'at least one function or cron_job must be registered'
        self.burst = burst
        self.on_startup = on_startup
        self.on_shutdown = on_shutdown
        self.sem = asyncio.BoundedSemaphore(max_jobs)
        self.job_timeout_s = to_seconds(job_timeout)
        self.keep_result_s = to_seconds(keep_result)
        self.poll_delay_s = to_seconds(poll_delay)
        self.queue_read_limit = queue_read_limit or max_jobs
        self._queue_read_offset = 0
        self.max_tries = max_tries
        self.health_check_interval = to_seconds(health_check_interval)
        if health_check_key is None:
            self.health_check_key = self.queue_name + health_check_key_suffix
        else:
            self.health_check_key = health_check_key
        self.pool = redis_pool
        if self.pool is None:
            self.redis_settings = redis_settings or RedisSettings()
        else:
            self.redis_settings = None
        self.tasks = []
        self.main_task = None
        self.loop = asyncio.get_event_loop()
        self.ctx = ctx or {}
        max_timeout = max(f.timeout_s or self.job_timeout_s for f in self.functions.values())
        self.in_progress_timeout_s = max_timeout + 10
        self.jobs_complete = 0
        self.jobs_retried = 0
        self.jobs_failed = 0
        self._last_health_check = 0
        self._last_health_check_log = None
        self._add_signal_handler(signal.SIGINT, self.handle_sig)
        self._add_signal_handler(signal.SIGTERM, self.handle_sig)
        self.on_stop = None
        # whether or not to retry jobs on Retry and CancelledError
        self.retry_jobs = retry_jobs
        self.max_burst_jobs = max_burst_jobs
        self.job_serializer = job_serializer
        self.job_deserializer = job_deserializer

    def run(self) -> None:
        """
        Sync function to run the worker, finally closes worker connections.
        """
        self.main_task = self.loop.create_task(self.main())
        try:
            self.loop.run_until_complete(self.main_task)
        except asyncio.CancelledError:
            # happens on shutdown, fine
            pass
        finally:
            self.loop.run_until_complete(self.close())

    async def async_run(self) -> None:
        """
        Asynchronously run the worker, does not close connections. Useful when testing.
        """
        self.main_task = self.loop.create_task(self.main())
        await self.main_task

    async def run_check(self, retry_jobs: Optional[bool] = None, max_burst_jobs: Optional[int] = None) -> int:
        """
        Run :func:`arq.worker.Worker.async_run`, check for failed jobs and raise :class:`arq.worker.FailedJobs`
        if any jobs have failed.

        :return: number of completed jobs
        """
        if retry_jobs is not None:
            self.retry_jobs = retry_jobs
        if max_burst_jobs is not None:
            self.max_burst_jobs = max_burst_jobs
        await self.async_run()
        if self.jobs_failed:
            failed_job_results = [r for r in await self.pool.all_job_results() if not r.success]
            raise FailedJobs(self.jobs_failed, failed_job_results)
        else:
            return self.jobs_complete

    async def main(self):
        if self.pool is None:
            self.pool = await create_pool(self.redis_settings)

        logger.info('Starting worker for %d functions: %s', len(self.functions), ', '.join(self.functions))
        await log_redis_info(self.pool, logger.info)
        self.ctx['redis'] = self.pool
        if self.on_startup:
            await self.on_startup(self.ctx)

        async for _ in poll(self.poll_delay_s):  # noqa F841
            await self._poll_iteration()

            if self.burst:
                if (
                    self.max_burst_jobs >= 0
                    and self.jobs_complete + self.jobs_retried + self.jobs_failed >= self.max_burst_jobs
                ):
                    return
                queued_jobs = await self.pool.zcard(self.queue_name)
                if queued_jobs == 0:
                    return

    async def _poll_iteration(self):
        async with self.sem:  # don't bother with zrangebyscore until we have "space" to run the jobs
            now = timestamp_ms()
            job_ids = await self.pool.zrangebyscore(
                self.queue_name, offset=self._queue_read_offset, count=self.queue_read_limit, max=now
            )
        await self.run_jobs(job_ids)

        # required to make sure errors in run_job get propagated
        for t in self.tasks:
            if t.done():
                self.tasks.remove(t)
                t.result()

        await self.heart_beat()

    async def run_jobs(self, job_ids):
        for job_id in job_ids:
            await self.sem.acquire()
            in_progress_key = in_progress_key_prefix + job_id
            with await self.pool as conn:
                _, _, ongoing_exists, score = await asyncio.gather(
                    conn.unwatch(),
                    conn.watch(in_progress_key),
                    conn.exists(in_progress_key),
                    conn.zscore(self.queue_name, job_id),
                )
                if ongoing_exists or not score:
                    # job already started elsewhere, or already finished and removed from queue
                    self.sem.release()
                    continue

                tr = conn.multi_exec()
                tr.setex(in_progress_key, self.in_progress_timeout_s, b'1')
                try:
                    await tr.execute()
                except MultiExecError:
                    # job already started elsewhere since we got 'existing'
                    self.sem.release()
                else:
                    t = self.loop.create_task(self.run_job(job_id, score))
                    t.add_done_callback(lambda _: self.sem.release())
                    self.tasks.append(t)

    async def run_job(self, job_id, score):  # noqa: C901
        start_ms = timestamp_ms()
        v, job_try, _ = await asyncio.gather(
            self.pool.get(job_key_prefix + job_id, encoding=None),
            self.pool.incr(retry_key_prefix + job_id),
            self.pool.expire(retry_key_prefix + job_id, 88400),
        )
        if not v:
            logger.warning('job %s expired', job_id)
            self.jobs_failed += 1
            result_data = serialize_result(
                '<unknown>',
                (),
                {},
                job_try,
                0,
                False,
                JobExecutionFailed('job expired'),
                start_ms,
                timestamp_ms(),
                f'{job_id}:<unknown function>',
                serializer=self.job_serializer,
            )
            return await asyncio.shield(self.abort_job(job_id, result_data))

        function_name, args, kwargs, enqueue_job_try, enqueue_time_ms = deserialize_job_raw(
            v, deserializer=self.job_deserializer
        )

        try:
            function: Union[Function, CronJob] = self.functions[function_name]
        except KeyError:
            logger.warning('job %s, function %r not found', job_id, function_name)
            self.jobs_failed += 1
            result_data = serialize_result(
                function_name,
                args,
                kwargs,
                job_try,
                enqueue_time_ms,
                False,
                JobExecutionFailed(f'function {function_name!r} not found'),
                start_ms,
                timestamp_ms(),
                f'{job_id}:{function_name}',
                serializer=self.job_serializer,
            )
            return await asyncio.shield(self.abort_job(job_id, result_data))

        if hasattr(function, 'next_run'):
            # cron_job
            ref = function_name
        else:
            ref = f'{job_id}:{function_name}'

        if enqueue_job_try and enqueue_job_try > job_try:
            job_try = enqueue_job_try
            await self.pool.setex(retry_key_prefix + job_id, 88400, str(job_try))

        max_tries = self.max_tries if function.max_tries is None else function.max_tries
        if job_try > max_tries:
            t = (timestamp_ms() - enqueue_time_ms) / 1000
            logger.warning('%6.2fs ! %s max retries %d exceeded', t, ref, max_tries)
            self.jobs_failed += 1
            result_data = serialize_result(
                function_name,
                args,
                kwargs,
                job_try,
                enqueue_time_ms,
                False,
                JobExecutionFailed(f'max {max_tries} retries exceeded'),
                start_ms,
                timestamp_ms(),
                ref,
                serializer=self.job_serializer,
            )
            return await asyncio.shield(self.abort_job(job_id, result_data))

        result = no_result
        exc_extra = None
        finish = False
        timeout_s = self.job_timeout_s if function.timeout_s is None else function.timeout_s
        incr_score = None
        job_ctx = {
            'job_id': job_id,
            'job_try': job_try,
            'enqueue_time': ms_to_datetime(enqueue_time_ms),
            'score': score,
        }
        ctx = {**self.ctx, **job_ctx}
        start_ms = timestamp_ms()
        success = False
        try:
            s = args_to_string(args, kwargs)
            extra = f' try={job_try}' if job_try > 1 else ''
            if (start_ms - score) > 1200:
                extra += f' delayed={(start_ms - score) / 1000:0.2f}s'
            logger.info('%6.2fs → %s(%s)%s', (start_ms - enqueue_time_ms) / 1000, ref, s, extra)
            # run repr(result) and extra inside try/except as they can raise exceptions
            try:
                async with async_timeout.timeout(timeout_s):
                    result = await function.coroutine(ctx, *args, **kwargs)
            except Exception as e:
                exc_extra = getattr(e, 'extra', None)
                if callable(exc_extra):
                    exc_extra = exc_extra()
                raise
            else:
                result_str = '' if result is None else truncate(repr(result))
        except Exception as e:
            finished_ms = timestamp_ms()
            t = (finished_ms - start_ms) / 1000
            if self.retry_jobs and isinstance(e, Retry):
                incr_score = e.defer_score
                logger.info('%6.2fs ↻ %s retrying job in %0.2fs', t, ref, (e.defer_score or 0) / 1000)
                if e.defer_score:
                    incr_score = e.defer_score + (timestamp_ms() - score)
                self.jobs_retried += 1
            elif self.retry_jobs and isinstance(e, asyncio.CancelledError):
                logger.info('%6.2fs ↻ %s cancelled, will be run again', t, ref)
                self.jobs_retried += 1
            else:
                logger.exception(
                    '%6.2fs ! %s failed, %s: %s', t, ref, e.__class__.__name__, e, extra={'extra': exc_extra}
                )
                result = e
                finish = True
                self.jobs_failed += 1
        else:
            success = True
            finished_ms = timestamp_ms()
            logger.info('%6.2fs ← %s ● %s', (finished_ms - start_ms) / 1000, ref, result_str)
            finish = True
            self.jobs_complete += 1

        result_timeout_s = self.keep_result_s if function.keep_result_s is None else function.keep_result_s
        result_data = None
        if result is not no_result and result_timeout_s > 0:
            result_data = serialize_result(
                function_name,
                args,
                kwargs,
                job_try,
                enqueue_time_ms,
                success,
                result,
                start_ms,
                finished_ms,
                ref,
                serializer=self.job_serializer,
            )

        await asyncio.shield(self.finish_job(job_id, finish, result_data, result_timeout_s, incr_score))

    async def finish_job(
        self, job_id: str, finish: bool, result_data: bytes, result_timeout_s: Optional[int], incr_score: int
    ):
        with await self.pool as conn:
            await conn.unwatch()
            tr = conn.multi_exec()
            delete_keys = [in_progress_key_prefix + job_id]
            if finish:
                if result_data:
                    tr.setex(result_key_prefix + job_id, result_timeout_s, result_data)
                delete_keys += [retry_key_prefix + job_id, job_key_prefix + job_id]
                tr.zrem(self.queue_name, job_id)
            elif incr_score:
                tr.zincrby(self.queue_name, incr_score, job_id)
            tr.delete(*delete_keys)
            await tr.execute()

    async def abort_job(self, job_id: str, result_data: bytes):
        with await self.pool as conn:
            await conn.unwatch()
            tr = conn.multi_exec()
            tr.delete(retry_key_prefix + job_id, in_progress_key_prefix + job_id, job_key_prefix + job_id)
            tr.zrem(self.queue_name, job_id)
            tr.setex(result_key_prefix + job_id, self.keep_result_s, result_data)
            await tr.execute()

    async def heart_beat(self):
        await self.record_health()
        await self.run_cron()

    async def run_cron(self):
        n = datetime.now()
        job_futures = set()

        for cron_job in self.cron_jobs:
            if cron_job.next_run is None:
                if cron_job.run_at_startup:
                    cron_job.next_run = n
                else:
                    cron_job.set_next(n)

            if n >= cron_job.next_run:
                job_id = f'{cron_job.name}:{to_unix_ms(cron_job.next_run)}' if cron_job.unique else None
                job_futures.add(self.pool.enqueue_job(cron_job.name, _job_id=job_id))
                cron_job.set_next(n)

        job_futures and await asyncio.gather(*job_futures)

    async def record_health(self):
        now_ts = time()
        if (now_ts - self._last_health_check) < self.health_check_interval:
            return
        self._last_health_check = now_ts
        pending_tasks = sum(not t.done() for t in self.tasks)
        queued = await self.pool.zcard(self.queue_name)
        info = (
            f'{datetime.now():%b-%d %H:%M:%S} j_complete={self.jobs_complete} j_failed={self.jobs_failed} '
            f'j_retried={self.jobs_retried} j_ongoing={pending_tasks} queued={queued}'
        )
        await self.pool.setex(self.health_check_key, self.health_check_interval + 1, info.encode())
        log_suffix = info[info.index('j_complete=') :]
        if self._last_health_check_log and log_suffix != self._last_health_check_log:
            logger.info('recording health: %s', info)
            self._last_health_check_log = log_suffix
        elif not self._last_health_check_log:
            self._last_health_check_log = log_suffix

    def _add_signal_handler(self, signal, handler):
        self.loop.add_signal_handler(signal, partial(handler, signal))

    def handle_sig(self, signum):
        sig = Signals(signum)
        logger.info(
            'shutdown on %s ◆ %d jobs complete ◆ %d failed ◆ %d retries ◆ %d ongoing to cancel',
            sig.name,
            self.jobs_complete,
            self.jobs_failed,
            self.jobs_retried,
            len(self.tasks),
        )
        for t in self.tasks:
            if not t.done():
                t.cancel()
        self.main_task and self.main_task.cancel()
        self.on_stop and self.on_stop(sig)

    async def close(self):
        if not self.pool:
            return
        await asyncio.gather(*self.tasks)
        await self.pool.delete(self.health_check_key)
        if self.on_shutdown:
            await self.on_shutdown(self.ctx)
        self.pool.close()
        await self.pool.wait_closed()
        self.pool = None

    def __repr__(self):
        return (
            f'<Worker j_complete={self.jobs_complete} j_failed={self.jobs_failed} j_retried={self.jobs_retried} '
            f'j_ongoing={sum(not t.done() for t in self.tasks)}>'
        )


def get_kwargs(settings_cls):
    worker_args = set(inspect.signature(Worker).parameters.keys())
    d = settings_cls if isinstance(settings_cls, dict) else settings_cls.__dict__
    return {k: v for k, v in d.items() if k in worker_args}


def create_worker(settings_cls, **kwargs) -> Worker:
    return Worker(**{**get_kwargs(settings_cls), **kwargs})


def run_worker(settings_cls, **kwargs) -> Worker:
    worker = create_worker(settings_cls, **kwargs)
    worker.run()
    return worker


async def async_check_health(
    redis_settings: Optional[RedisSettings], health_check_key: Optional[str] = None, queue_name: Optional[str] = None
):
    redis_settings = redis_settings or RedisSettings()
    redis: ArqRedis = await create_pool(redis_settings)
    queue_name = queue_name or default_queue_name
    health_check_key = health_check_key or (queue_name + health_check_key_suffix)

    data = await redis.get(health_check_key)
    if not data:
        logger.warning('Health check failed: no health check sentinel value found')
        r = 1
    else:
        logger.info('Health check successful: %s', data)
        r = 0
    redis.close()
    await redis.wait_closed()
    return r


def check_health(settings_cls) -> int:
    """
    Run a health check on the worker and return the appropriate exit code.
    :return: 0 if successful, 1 if not
    """
    cls_kwargs = get_kwargs(settings_cls)
    loop = asyncio.get_event_loop()
    return loop.run_until_complete(
        async_check_health(
            cls_kwargs.get('redis_settings'), cls_kwargs.get('health_check_key'), cls_kwargs.get('queue_name')
        )
    )<|MERGE_RESOLUTION|>--- conflicted
+++ resolved
@@ -143,13 +143,10 @@
     :param max_tries: default maximum number of times to retry a job
     :param health_check_interval: how often to set the health check key
     :param health_check_key: redis key under which health check is set
-<<<<<<< HEAD
     :param retry_jobs: whether to retry jobs on Retry or CancelledError or not
     :param max_burst_jobs: the maximum number of jobs to process in burst mode (disabled with negative values)
-=======
     :param job_serializer: a function that serializes Python objects to bytes, defaults to pickle.dumps
     :param job_deserializer: a function that deserializes bytes into Python objects, defaults to pickle.loads
->>>>>>> f0fa671e
     """
 
     def __init__(
