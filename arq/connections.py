--- conflicted
+++ resolved
@@ -262,13 +262,10 @@
             ssl_ca_certs=settings.ssl_ca_certs,
             ssl_ca_data=settings.ssl_ca_data,
             ssl_check_hostname=settings.ssl_check_hostname,
-<<<<<<< HEAD
-            max_connections=settings.max_connections,
-=======
             retry=settings.retry,
             retry_on_timeout=settings.retry_on_timeout,
             retry_on_error=settings.retry_on_error,
->>>>>>> 3de6d872
+            max_connections=settings.max_connections,
         )
 
     while True:
