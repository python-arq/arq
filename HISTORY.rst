--- conflicted
+++ resolved
@@ -3,15 +3,10 @@
 History
 -------
 
-<<<<<<< HEAD
 v0.17.0 (unreleased)
 ....................
 * add ``worker.queue_read_limit``, fix #141, by @rubik
-=======
-v0.17 (unreleased)
-..................
 * custom serializers, eg. to use msgpack rather than pickle, #143 by @rubik
->>>>>>> f0fa671e
 
 v0.16.1 (2019-08-02)
 ....................
